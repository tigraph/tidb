// Copyright 2015 PingCAP, Inc.
//
// Licensed under the Apache License, Version 2.0 (the "License");
// you may not use this file except in compliance with the License.
// You may obtain a copy of the License at
//
//     http://www.apache.org/licenses/LICENSE-2.0
//
// Unless required by applicable law or agreed to in writing, software
// distributed under the License is distributed on an "AS IS" BASIS,
// WITHOUT WARRANTIES OR CONDITIONS OF ANY KIND, either express or implied.
// See the License for the specific language governing permissions and
// limitations under the License.

package core

import (
	"bytes"
	"context"
	"encoding/binary"
	"fmt"
	"math"
	"strconv"
	"strings"
	"time"

	"github.com/cznic/mathutil"
	"github.com/pingcap/errors"
	"github.com/pingcap/tidb/bindinfo"
	"github.com/pingcap/tidb/config"
	"github.com/pingcap/tidb/domain"
	"github.com/pingcap/tidb/expression"
	"github.com/pingcap/tidb/infoschema"
	"github.com/pingcap/tidb/kv"
	"github.com/pingcap/tidb/parser"
	"github.com/pingcap/tidb/parser/ast"
	"github.com/pingcap/tidb/parser/auth"
	"github.com/pingcap/tidb/parser/charset"
	"github.com/pingcap/tidb/parser/model"
	"github.com/pingcap/tidb/parser/mysql"
	"github.com/pingcap/tidb/parser/opcode"
	"github.com/pingcap/tidb/parser/terror"
	"github.com/pingcap/tidb/planner/property"
	"github.com/pingcap/tidb/planner/util"
	"github.com/pingcap/tidb/privilege"
	"github.com/pingcap/tidb/sessionctx"
	"github.com/pingcap/tidb/sessionctx/stmtctx"
	"github.com/pingcap/tidb/sessionctx/variable"
	"github.com/pingcap/tidb/sessiontxn/staleread"
	"github.com/pingcap/tidb/statistics"
	"github.com/pingcap/tidb/table"
	"github.com/pingcap/tidb/table/tables"
	"github.com/pingcap/tidb/table/temptable"
	"github.com/pingcap/tidb/types"
	driver "github.com/pingcap/tidb/types/parser_driver"
	util2 "github.com/pingcap/tidb/util"
	"github.com/pingcap/tidb/util/chunk"
	"github.com/pingcap/tidb/util/dbterror"
	"github.com/pingcap/tidb/util/execdetails"
	"github.com/pingcap/tidb/util/hint"
	"github.com/pingcap/tidb/util/logutil"
	utilparser "github.com/pingcap/tidb/util/parser"
	"github.com/pingcap/tidb/util/ranger"
	"github.com/pingcap/tidb/util/sem"
	"github.com/pingcap/tidb/util/set"
	"github.com/pingcap/tidb/util/sqlexec"
	"github.com/tikv/client-go/v2/tikv"
	"go.uber.org/zap"
)

type visitInfo struct {
	privilege        mysql.PrivilegeType
	db               string
	table            string
	column           string
	err              error
	alterWritable    bool
	dynamicPriv      string
	dynamicWithGrant bool
}

type indexNestedLoopJoinTables struct {
	inljTables  []hintTableInfo
	inlhjTables []hintTableInfo
	inlmjTables []hintTableInfo
}

type tableHintInfo struct {
	indexNestedLoopJoinTables
	sortMergeJoinTables []hintTableInfo
	broadcastJoinTables []hintTableInfo
	hashJoinTables      []hintTableInfo
	indexHintList       []indexHintInfo
	tiflashTables       []hintTableInfo
	tikvTables          []hintTableInfo
	aggHints            aggHintInfo
	indexMergeHintList  []indexHintInfo
	timeRangeHint       ast.HintTimeRange
	limitHints          limitHintInfo
}

type limitHintInfo struct {
	preferLimitToCop bool
}

type hintTableInfo struct {
	dbName       model.CIStr
	tblName      model.CIStr
	partitions   []model.CIStr
	selectOffset int
	matched      bool
}

type indexHintInfo struct {
	dbName     model.CIStr
	tblName    model.CIStr
	partitions []model.CIStr
	indexHint  *ast.IndexHint
	// Matched indicates whether this index hint
	// has been successfully applied to a DataSource.
	// If an indexHintInfo is not matched after building
	// a Select statement, we will generate a warning for it.
	matched bool
}

func (hint *indexHintInfo) hintTypeString() string {
	switch hint.indexHint.HintType {
	case ast.HintUse:
		return "use_index"
	case ast.HintIgnore:
		return "ignore_index"
	case ast.HintForce:
		return "force_index"
	}
	return ""
}

// indexString formats the indexHint as dbName.tableName[, indexNames].
func (hint *indexHintInfo) indexString() string {
	var indexListString string
	indexList := make([]string, len(hint.indexHint.IndexNames))
	for i := range hint.indexHint.IndexNames {
		indexList[i] = hint.indexHint.IndexNames[i].L
	}
	if len(indexList) > 0 {
		indexListString = fmt.Sprintf(", %s", strings.Join(indexList, ", "))
	}
	return fmt.Sprintf("%s.%s%s", hint.dbName, hint.tblName, indexListString)
}

type aggHintInfo struct {
	preferAggType  uint
	preferAggToCop bool
}

// QueryTimeRange represents a time range specified by TIME_RANGE hint
type QueryTimeRange struct {
	From time.Time
	To   time.Time
}

// Condition returns a WHERE clause base on it's value
func (tr *QueryTimeRange) Condition() string {
	return fmt.Sprintf("where time>='%s' and time<='%s'", tr.From.Format(MetricTableTimeFormat), tr.To.Format(MetricTableTimeFormat))
}

func tableNames2HintTableInfo(ctx sessionctx.Context, hintName string, hintTables []ast.HintTable, p *hint.BlockHintProcessor, currentOffset int) []hintTableInfo {
	if len(hintTables) == 0 {
		return nil
	}
	hintTableInfos := make([]hintTableInfo, 0, len(hintTables))
	defaultDBName := model.NewCIStr(ctx.GetSessionVars().CurrentDB)
	isInapplicable := false
	for _, hintTable := range hintTables {
		tableInfo := hintTableInfo{
			dbName:       hintTable.DBName,
			tblName:      hintTable.TableName,
			partitions:   hintTable.PartitionList,
			selectOffset: p.GetHintOffset(hintTable.QBName, currentOffset),
		}
		if tableInfo.dbName.L == "" {
			tableInfo.dbName = defaultDBName
		}
		switch hintName {
		case TiDBMergeJoin, HintSMJ, TiDBIndexNestedLoopJoin, HintINLJ, HintINLHJ, HintINLMJ, TiDBHashJoin, HintHJ:
			if len(tableInfo.partitions) > 0 {
				isInapplicable = true
			}
		}
		hintTableInfos = append(hintTableInfos, tableInfo)
	}
	if isInapplicable {
		ctx.GetSessionVars().StmtCtx.AppendWarning(
			errors.New(fmt.Sprintf("Optimizer Hint %s is inapplicable on specified partitions",
				restore2JoinHint(hintName, hintTableInfos))))
		return nil
	}
	return hintTableInfos
}

func (info *tableHintInfo) ifPreferMergeJoin(tableNames ...*hintTableInfo) bool {
	return info.matchTableName(tableNames, info.sortMergeJoinTables)
}

func (info *tableHintInfo) ifPreferBroadcastJoin(tableNames ...*hintTableInfo) bool {
	return info.matchTableName(tableNames, info.broadcastJoinTables)
}

func (info *tableHintInfo) ifPreferHashJoin(tableNames ...*hintTableInfo) bool {
	return info.matchTableName(tableNames, info.hashJoinTables)
}

func (info *tableHintInfo) ifPreferINLJ(tableNames ...*hintTableInfo) bool {
	return info.matchTableName(tableNames, info.indexNestedLoopJoinTables.inljTables)
}

func (info *tableHintInfo) ifPreferINLHJ(tableNames ...*hintTableInfo) bool {
	return info.matchTableName(tableNames, info.indexNestedLoopJoinTables.inlhjTables)
}

func (info *tableHintInfo) ifPreferINLMJ(tableNames ...*hintTableInfo) bool {
	return info.matchTableName(tableNames, info.indexNestedLoopJoinTables.inlmjTables)
}

func (info *tableHintInfo) ifPreferTiFlash(tableName *hintTableInfo) *hintTableInfo {
	if tableName == nil {
		return nil
	}
	for i, tbl := range info.tiflashTables {
		if tableName.dbName.L == tbl.dbName.L && tableName.tblName.L == tbl.tblName.L && tbl.selectOffset == tableName.selectOffset {
			info.tiflashTables[i].matched = true
			return &tbl
		}
	}
	return nil
}

func (info *tableHintInfo) ifPreferTiKV(tableName *hintTableInfo) *hintTableInfo {
	if tableName == nil {
		return nil
	}
	for i, tbl := range info.tikvTables {
		if tableName.dbName.L == tbl.dbName.L && tableName.tblName.L == tbl.tblName.L && tbl.selectOffset == tableName.selectOffset {
			info.tikvTables[i].matched = true
			return &tbl
		}
	}
	return nil
}

// matchTableName checks whether the hint hit the need.
// Only need either side matches one on the list.
// Even though you can put 2 tables on the list,
// it doesn't mean optimizer will reorder to make them
// join directly.
// Which it joins on with depend on sequence of traverse
// and without reorder, user might adjust themselves.
// This is similar to MySQL hints.
func (info *tableHintInfo) matchTableName(tables []*hintTableInfo, hintTables []hintTableInfo) bool {
	hintMatched := false
	for _, table := range tables {
		for i, curEntry := range hintTables {
			if table == nil {
				continue
			}
			if curEntry.dbName.L == table.dbName.L && curEntry.tblName.L == table.tblName.L && table.selectOffset == curEntry.selectOffset {
				hintTables[i].matched = true
				hintMatched = true
				break
			}
		}
	}
	return hintMatched
}

func restore2TableHint(hintTables ...hintTableInfo) string {
	buffer := bytes.NewBufferString("")
	for i, table := range hintTables {
		buffer.WriteString(table.tblName.L)
		if len(table.partitions) > 0 {
			buffer.WriteString(" PARTITION(")
			for j, partition := range table.partitions {
				if j > 0 {
					buffer.WriteString(", ")
				}
				buffer.WriteString(partition.L)
			}
			buffer.WriteString(")")
		}
		if i < len(hintTables)-1 {
			buffer.WriteString(", ")
		}
	}
	return buffer.String()
}

func restore2JoinHint(hintType string, hintTables []hintTableInfo) string {
	buffer := bytes.NewBufferString("/*+ ")
	buffer.WriteString(strings.ToUpper(hintType))
	buffer.WriteString("(")
	buffer.WriteString(restore2TableHint(hintTables...))
	buffer.WriteString(") */")
	return buffer.String()
}

func restore2IndexHint(hintType string, hintIndex indexHintInfo) string {
	buffer := bytes.NewBufferString("/*+ ")
	buffer.WriteString(strings.ToUpper(hintType))
	buffer.WriteString("(")
	buffer.WriteString(restore2TableHint(hintTableInfo{
		dbName:     hintIndex.dbName,
		tblName:    hintIndex.tblName,
		partitions: hintIndex.partitions,
	}))
	if hintIndex.indexHint != nil && len(hintIndex.indexHint.IndexNames) > 0 {
		for i, indexName := range hintIndex.indexHint.IndexNames {
			if i > 0 {
				buffer.WriteString(",")
			}
			buffer.WriteString(" " + indexName.L)
		}
	}
	buffer.WriteString(") */")
	return buffer.String()
}

func restore2StorageHint(tiflashTables, tikvTables []hintTableInfo) string {
	buffer := bytes.NewBufferString("/*+ ")
	buffer.WriteString(strings.ToUpper(HintReadFromStorage))
	buffer.WriteString("(")
	if len(tiflashTables) > 0 {
		buffer.WriteString("tiflash[")
		buffer.WriteString(restore2TableHint(tiflashTables...))
		buffer.WriteString("]")
		if len(tikvTables) > 0 {
			buffer.WriteString(", ")
		}
	}
	if len(tikvTables) > 0 {
		buffer.WriteString("tikv[")
		buffer.WriteString(restore2TableHint(tikvTables...))
		buffer.WriteString("]")
	}
	buffer.WriteString(") */")
	return buffer.String()
}

func extractUnmatchedTables(hintTables []hintTableInfo) []string {
	var tableNames []string
	for _, table := range hintTables {
		if !table.matched {
			tableNames = append(tableNames, table.tblName.O)
		}
	}
	return tableNames
}

// clauseCode indicates in which clause the column is currently.
type clauseCode int

const (
	unknowClause clauseCode = iota
	fieldList
	havingClause
	onClause
	orderByClause
	whereClause
	groupByClause
	showStatement
	globalOrderByClause
	expressionClause
	windowOrderByClause
	partitionByClause
)

var clauseMsg = map[clauseCode]string{
	unknowClause:        "",
	fieldList:           "field list",
	havingClause:        "having clause",
	onClause:            "on clause",
	orderByClause:       "order clause",
	whereClause:         "where clause",
	groupByClause:       "group statement",
	showStatement:       "show statement",
	globalOrderByClause: "global ORDER clause",
	expressionClause:    "expression",
	windowOrderByClause: "window order by",
	partitionByClause:   "window partition by",
}

type capFlagType = uint64

const (
	_ capFlagType = iota
	// canExpandAST indicates whether the origin AST can be expanded during plan
	// building. ONLY used for `CreateViewStmt` now.
	canExpandAST
	// renameView indicates a view is being renamed, so we cannot use the origin
	// definition of that view.
	renameView
)

type cteInfo struct {
	def *ast.CommonTableExpression
	// nonRecursive is used to decide if a CTE is visible. If a CTE start with `WITH RECURSIVE`, then nonRecursive is false,
	// so it is visible in its definition.
	nonRecursive bool
	// useRecursive is used to record if a subSelect in CTE's definition refer to itself. This help us to identify the seed part and recursive part.
	useRecursive bool
	isBuilding   bool
	// isDistinct indicates if the union between seed part and recursive part is distinct or not.
	isDistinct bool
	// seedLP is the seed part's logical plan.
	seedLP LogicalPlan
	// recurLP is the recursive part's logical plan.
	recurLP LogicalPlan
	// storageID for this CTE.
	storageID int
	// optFlag is the optFlag for the whole CTE.
	optFlag uint64
	// enterSubquery and recursiveRef are used to check "recursive table must be referenced only once, and not in any subquery".
	enterSubquery bool
	recursiveRef  bool
	limitLP       LogicalPlan
	// seedStat is shared between logicalCTE and logicalCTETable.
	seedStat *property.StatsInfo
	// The LogicalCTEs that reference the same table should share the same CteClass.
	cteClass *CTEClass
}

// PlanBuilder builds Plan from an ast.Node.
// It just builds the ast node straightforwardly.
type PlanBuilder struct {
	ctx          sessionctx.Context
	is           infoschema.InfoSchema
	outerSchemas []*expression.Schema
	outerNames   [][]*types.FieldName
	outerCTEs    []*cteInfo
	// colMapper stores the column that must be pre-resolved.
	colMapper map[*ast.ColumnNameExpr]int
	// visitInfo is used for privilege check.
	visitInfo     []visitInfo
	tableHintInfo []tableHintInfo
	// optFlag indicates the flags of the optimizer rules.
	optFlag uint64
	// capFlag indicates the capability flags.
	capFlag capFlagType

	curClause clauseCode

	// rewriterPool stores the expressionRewriter we have created to reuse it if it has been released.
	// rewriterCounter counts how many rewriter is being used.
	rewriterPool    []*expressionRewriter
	rewriterCounter int

	windowSpecs  map[string]*ast.WindowSpec
	inUpdateStmt bool
	inDeleteStmt bool
	// inStraightJoin represents whether the current "SELECT" statement has
	// "STRAIGHT_JOIN" option.
	inStraightJoin bool

	// handleHelper records the handle column position for tables. Delete/Update/SelectLock/UnionScan may need this information.
	// It collects the information by the following procedure:
	//   Since we build the plan tree from bottom to top, we maintain a stack to record the current handle information.
	//   If it's a dataSource/tableDual node, we create a new map.
	//   If it's a aggregation, we pop the map and push a nil map since no handle information left.
	//   If it's a union, we pop all children's and push a nil map.
	//   If it's a join, we pop its children's out then merge them and push the new map to stack.
	//   If we meet a subquery, it's clearly that it's a independent problem so we just pop one map out when we finish building the subquery.
	handleHelper *handleColHelper

	hintProcessor *hint.BlockHintProcessor
	// selectOffset is the offsets of current processing select stmts.
	selectOffset []int

	// SelectLock need this information to locate the lock on partitions.
	partitionedTable []table.PartitionedTable
	// buildingViewStack is used to check whether there is a recursive view.
	buildingViewStack set.StringSet
	// renamingViewName is the name of the view which is being renamed.
	renamingViewName string
	// isCreateView indicates whether the query is create view.
	isCreateView bool

	// evalDefaultExpr needs this information to find the corresponding column.
	// It stores the OutputNames before buildProjection.
	allNames [][]*types.FieldName

	// isSampling indicates whether the query is sampling.
	isSampling bool

	// correlatedAggMapper stores columns for correlated aggregates which should be evaluated in outer query.
	correlatedAggMapper map[*ast.AggregateFuncExpr]*expression.CorrelatedColumn

	// isForUpdateRead should be true in either of the following situations
	// 1. use `inside insert`, `update`, `delete` or `select for update` statement
	// 2. isolation level is RC
	isForUpdateRead             bool
	allocIDForCTEStorage        int
	buildingRecursivePartForCTE bool
<<<<<<< HEAD

	// isGraphQuery indicates whether the query is graph query.
	isGraphQuery bool
=======
	buildingCTE                 bool
>>>>>>> 36a98104
}

type handleColHelper struct {
	id2HandleMapStack []map[int64][]HandleCols
	stackTail         int
}

func (hch *handleColHelper) resetForReuse() {
	*hch = handleColHelper{
		id2HandleMapStack: hch.id2HandleMapStack[:0],
	}
}

func (hch *handleColHelper) popMap() map[int64][]HandleCols {
	ret := hch.id2HandleMapStack[hch.stackTail-1]
	hch.stackTail--
	hch.id2HandleMapStack = hch.id2HandleMapStack[:hch.stackTail]
	return ret
}

func (hch *handleColHelper) pushMap(m map[int64][]HandleCols) {
	hch.id2HandleMapStack = append(hch.id2HandleMapStack, m)
	hch.stackTail++
}

func (hch *handleColHelper) mergeAndPush(m1, m2 map[int64][]HandleCols) {
	newMap := make(map[int64][]HandleCols, mathutil.Max(len(m1), len(m2)))
	for k, v := range m1 {
		newMap[k] = make([]HandleCols, len(v))
		copy(newMap[k], v)
	}
	for k, v := range m2 {
		if _, ok := newMap[k]; ok {
			newMap[k] = append(newMap[k], v...)
		} else {
			newMap[k] = make([]HandleCols, len(v))
			copy(newMap[k], v)
		}
	}
	hch.pushMap(newMap)
}

func (hch *handleColHelper) tailMap() map[int64][]HandleCols {
	return hch.id2HandleMapStack[hch.stackTail-1]
}

// GetVisitInfo gets the visitInfo of the PlanBuilder.
func (b *PlanBuilder) GetVisitInfo() []visitInfo {
	return b.visitInfo
}

// GetIsForUpdateRead gets if the PlanBuilder use forUpdateRead
func (b *PlanBuilder) GetIsForUpdateRead() bool {
	return b.isForUpdateRead
}

// GetDBTableInfo gets the accessed dbs and tables info.
func (b *PlanBuilder) GetDBTableInfo() []stmtctx.TableEntry {
	var tables []stmtctx.TableEntry
	existsFunc := func(tbls []stmtctx.TableEntry, tbl *stmtctx.TableEntry) bool {
		for _, t := range tbls {
			if t == *tbl {
				return true
			}
		}
		return false
	}
	for _, v := range b.visitInfo {
		tbl := &stmtctx.TableEntry{DB: v.db, Table: v.table}
		if !existsFunc(tables, tbl) {
			tables = append(tables, *tbl)
		}
	}
	return tables
}

// GetOptFlag gets the optFlag of the PlanBuilder.
func (b *PlanBuilder) GetOptFlag() uint64 {
	if b.isSampling {
		// Disable logical optimization to avoid the optimizer
		// push down/eliminate operands like Selection, Limit or Sort.
		return 0
	}
	return b.optFlag
}

func (b *PlanBuilder) getSelectOffset() int {
	if len(b.selectOffset) > 0 {
		return b.selectOffset[len(b.selectOffset)-1]
	}
	return -1
}

func (b *PlanBuilder) pushSelectOffset(offset int) {
	b.selectOffset = append(b.selectOffset, offset)
}

func (b *PlanBuilder) popSelectOffset() {
	b.selectOffset = b.selectOffset[:len(b.selectOffset)-1]
}

// NewPlanBuilder creates a new PlanBuilder.
func NewPlanBuilder() *PlanBuilder {
	return &PlanBuilder{
		outerCTEs:           make([]*cteInfo, 0),
		colMapper:           make(map[*ast.ColumnNameExpr]int),
		handleHelper:        &handleColHelper{id2HandleMapStack: make([]map[int64][]HandleCols, 0)},
		correlatedAggMapper: make(map[*ast.AggregateFuncExpr]*expression.CorrelatedColumn),
	}
}

// Init initialize a PlanBuilder.
// Return the original PlannerSelectBlockAsName as well, callers decide if
// PlannerSelectBlockAsName should be restored after using this builder.
// This is The comman code pattern to use it:
// NewPlanBuilder().Init(sctx, is, processor)
func (b *PlanBuilder) Init(sctx sessionctx.Context, is infoschema.InfoSchema, processor *hint.BlockHintProcessor) (*PlanBuilder, []ast.HintTable) {
	savedBlockNames := sctx.GetSessionVars().PlannerSelectBlockAsName
	if processor == nil {
		sctx.GetSessionVars().PlannerSelectBlockAsName = nil
	} else {
		sctx.GetSessionVars().PlannerSelectBlockAsName = make([]ast.HintTable, processor.MaxSelectStmtOffset()+1)
	}

	b.ctx = sctx
	b.is = is
	b.hintProcessor = processor
	b.isForUpdateRead = sctx.GetSessionVars().IsPessimisticReadConsistency()
	return b, savedBlockNames
}

// ResetForReuse reset the plan builder, put it into pool for reuse.
// After reset for reuse, the object should be equal to a object returned by NewPlanBuilder().
func (b *PlanBuilder) ResetForReuse() *PlanBuilder {
	// Save some fields for reuse.
	saveOuterCTEs := b.outerCTEs[:0]
	saveColMapper := b.colMapper
	for k := range saveColMapper {
		delete(saveColMapper, k)
	}
	saveHandleHelper := b.handleHelper
	saveHandleHelper.resetForReuse()

	saveCorrelateAggMapper := b.correlatedAggMapper
	for k := range saveCorrelateAggMapper {
		delete(saveCorrelateAggMapper, k)
	}

	// Reset ALL the fields.
	*b = PlanBuilder{}

	// Reuse part of the fields.
	// It's a bit conservative but easier to get right.
	b.outerCTEs = saveOuterCTEs
	b.colMapper = saveColMapper
	b.handleHelper = saveHandleHelper
	b.correlatedAggMapper = saveCorrelateAggMapper

	// Add more fields if they are safe to be reused.

	return b
}

// Build builds the ast node to a Plan.
func (b *PlanBuilder) Build(ctx context.Context, node ast.Node) (Plan, error) {
	b.optFlag |= flagPrunColumns
	switch x := node.(type) {
	case *ast.AdminStmt:
		return b.buildAdmin(ctx, x)
	case *ast.DeallocateStmt:
		return &Deallocate{Name: x.Name}, nil
	case *ast.DeleteStmt:
		return b.buildDelete(ctx, x)
	case *ast.ExecuteStmt:
		return b.buildExecute(ctx, x)
	case *ast.ExplainStmt:
		return b.buildExplain(ctx, x)
	case *ast.ExplainForStmt:
		return b.buildExplainFor(x)
	case *ast.TraceStmt:
		return b.buildTrace(x)
	case *ast.InsertStmt:
		return b.buildInsert(ctx, x)
	case *ast.LoadDataStmt:
		return b.buildLoadData(ctx, x)
	case *ast.LoadStatsStmt:
		return b.buildLoadStats(x), nil
	case *ast.IndexAdviseStmt:
		return b.buildIndexAdvise(x), nil
	case *ast.PlanReplayerStmt:
		return b.buildPlanReplayer(x), nil
	case *ast.PrepareStmt:
		return b.buildPrepare(x), nil
	case *ast.SelectStmt:
		if x.SelectIntoOpt != nil {
			return b.buildSelectInto(ctx, x)
		}
		return b.buildSelect(ctx, x)
	case *ast.SetOprStmt:
		return b.buildSetOpr(ctx, x)
	case *ast.UpdateStmt:
		return b.buildUpdate(ctx, x)
	case *ast.ShowStmt:
		return b.buildShow(ctx, x)
	case *ast.DoStmt:
		return b.buildDo(ctx, x)
	case *ast.SetStmt:
		return b.buildSet(ctx, x)
	case *ast.SetConfigStmt:
		return b.buildSetConfig(ctx, x)
	case *ast.AnalyzeTableStmt:
		return b.buildAnalyze(x)
	case *ast.BinlogStmt, *ast.FlushStmt, *ast.UseStmt, *ast.BRIEStmt,
		*ast.BeginStmt, *ast.CommitStmt, *ast.RollbackStmt, *ast.CreateUserStmt, *ast.SetPwdStmt, *ast.AlterInstanceStmt,
		*ast.GrantStmt, *ast.DropUserStmt, *ast.AlterUserStmt, *ast.RevokeStmt, *ast.KillStmt, *ast.DropStatsStmt,
		*ast.GrantRoleStmt, *ast.RevokeRoleStmt, *ast.SetRoleStmt, *ast.SetDefaultRoleStmt, *ast.ShutdownStmt,
		*ast.RenameUserStmt:
		return b.buildSimple(ctx, node.(ast.StmtNode))
	case ast.DDLNode:
		return b.buildDDL(ctx, x)
	case *ast.CreateBindingStmt:
		return b.buildCreateBindPlan(x)
	case *ast.DropBindingStmt:
		return b.buildDropBindPlan(x)
	case *ast.SetBindingStmt:
		return b.buildSetBindingStatusPlan(x)
	case *ast.ChangeStmt:
		return b.buildChange(x)
	case *ast.SplitRegionStmt:
		return b.buildSplitRegion(x)
	}
	return nil, ErrUnsupportedType.GenWithStack("Unsupported type %T", node)
}

func (b *PlanBuilder) buildSetConfig(ctx context.Context, v *ast.SetConfigStmt) (Plan, error) {
	privErr := ErrSpecificAccessDenied.GenWithStackByArgs("CONFIG")
	b.visitInfo = appendVisitInfo(b.visitInfo, mysql.ConfigPriv, "", "", "", privErr)
	mockTablePlan := LogicalTableDual{}.Init(b.ctx, b.getSelectOffset())
	expr, _, err := b.rewrite(ctx, v.Value, mockTablePlan, nil, true)
	return &SetConfig{Name: v.Name, Type: v.Type, Instance: v.Instance, Value: expr}, err
}

func (b *PlanBuilder) buildChange(v *ast.ChangeStmt) (Plan, error) {
	exe := &Change{
		ChangeStmt: v,
	}
	return exe, nil
}

func (b *PlanBuilder) buildExecute(ctx context.Context, v *ast.ExecuteStmt) (Plan, error) {
	vars := make([]expression.Expression, 0, len(v.UsingVars))
	for _, expr := range v.UsingVars {
		newExpr, _, err := b.rewrite(ctx, expr, nil, nil, true)
		if err != nil {
			return nil, err
		}
		vars = append(vars, newExpr)
	}
	exe := &Execute{Name: v.Name, UsingVars: vars, ExecID: v.ExecID}
	if v.BinaryArgs != nil {
		exe.PrepareParams = v.BinaryArgs.([]types.Datum)
	}
	return exe, nil
}

func (b *PlanBuilder) buildDo(ctx context.Context, v *ast.DoStmt) (Plan, error) {
	var p LogicalPlan
	dual := LogicalTableDual{RowCount: 1}.Init(b.ctx, b.getSelectOffset())
	dual.SetSchema(expression.NewSchema())
	p = dual
	proj := LogicalProjection{Exprs: make([]expression.Expression, 0, len(v.Exprs))}.Init(b.ctx, b.getSelectOffset())
	proj.names = make([]*types.FieldName, len(v.Exprs))
	schema := expression.NewSchema(make([]*expression.Column, 0, len(v.Exprs))...)

	// Since do statement only contain expression list, and it may contain aggFunc, detecting to build the aggMapper firstly.
	var (
		err      error
		aggFuncs []*ast.AggregateFuncExpr
		totalMap map[*ast.AggregateFuncExpr]int
	)
	hasAgg := b.detectAggInExprNode(v.Exprs)
	needBuildAgg := hasAgg
	if hasAgg {
		if b.buildingRecursivePartForCTE {
			return nil, ErrCTERecursiveForbidsAggregation.GenWithStackByArgs(b.genCTETableNameForError())
		}

		aggFuncs, totalMap = b.extractAggFuncsInExprs(v.Exprs)

		if len(aggFuncs) == 0 {
			needBuildAgg = false
		}
	}
	if needBuildAgg {
		var aggIndexMap map[int]int
		p, aggIndexMap, err = b.buildAggregation(ctx, p, aggFuncs, nil, nil)
		if err != nil {
			return nil, err
		}
		for agg, idx := range totalMap {
			totalMap[agg] = aggIndexMap[idx]
		}
	}

	for _, astExpr := range v.Exprs {
		expr, np, err := b.rewrite(ctx, astExpr, p, totalMap, true)
		if err != nil {
			return nil, err
		}
		p = np
		proj.Exprs = append(proj.Exprs, expr)
		schema.Append(&expression.Column{
			UniqueID: b.ctx.GetSessionVars().AllocPlanColumnID(),
			RetType:  expr.GetType(),
		})
	}
	proj.SetChildren(p)
	proj.self = proj
	proj.SetSchema(schema)
	proj.CalculateNoDelay = true
	return proj, nil
}

func (b *PlanBuilder) buildSet(ctx context.Context, v *ast.SetStmt) (Plan, error) {
	p := &Set{}
	for _, vars := range v.Variables {
		if vars.IsGlobal {
			err := ErrSpecificAccessDenied.GenWithStackByArgs("SUPER or SYSTEM_VARIABLES_ADMIN")
			b.visitInfo = appendDynamicVisitInfo(b.visitInfo, "SYSTEM_VARIABLES_ADMIN", false, err)
		}
		if sem.IsEnabled() && sem.IsInvisibleSysVar(strings.ToLower(vars.Name)) {
			err := ErrSpecificAccessDenied.GenWithStackByArgs("RESTRICTED_VARIABLES_ADMIN")
			b.visitInfo = appendDynamicVisitInfo(b.visitInfo, "RESTRICTED_VARIABLES_ADMIN", false, err)
		}
		assign := &expression.VarAssignment{
			Name:     vars.Name,
			IsGlobal: vars.IsGlobal,
			IsSystem: vars.IsSystem,
		}
		if _, ok := vars.Value.(*ast.DefaultExpr); !ok {
			if cn, ok2 := vars.Value.(*ast.ColumnNameExpr); ok2 && cn.Name.Table.L == "" {
				// Convert column name expression to string value expression.
				char, col := b.ctx.GetSessionVars().GetCharsetInfo()
				vars.Value = ast.NewValueExpr(cn.Name.Name.O, char, col)
			}
			mockTablePlan := LogicalTableDual{}.Init(b.ctx, b.getSelectOffset())
			var err error
			assign.Expr, _, err = b.rewrite(ctx, vars.Value, mockTablePlan, nil, true)
			if err != nil {
				return nil, err
			}
		} else {
			assign.IsDefault = true
		}
		if vars.ExtendValue != nil {
			assign.ExtendValue = &expression.Constant{
				Value:   vars.ExtendValue.(*driver.ValueExpr).Datum,
				RetType: &vars.ExtendValue.(*driver.ValueExpr).Type,
			}
		}
		p.VarAssigns = append(p.VarAssigns, assign)
	}
	return p, nil
}

func (b *PlanBuilder) buildDropBindPlan(v *ast.DropBindingStmt) (Plan, error) {
	p := &SQLBindPlan{
		SQLBindOp:    OpSQLBindDrop,
		NormdOrigSQL: parser.Normalize(utilparser.RestoreWithDefaultDB(v.OriginNode, b.ctx.GetSessionVars().CurrentDB, v.OriginNode.Text())),
		IsGlobal:     v.GlobalScope,
		Db:           utilparser.GetDefaultDB(v.OriginNode, b.ctx.GetSessionVars().CurrentDB),
	}
	if v.HintedNode != nil {
		p.BindSQL = utilparser.RestoreWithDefaultDB(v.HintedNode, b.ctx.GetSessionVars().CurrentDB, v.HintedNode.Text())
	}
	b.visitInfo = appendVisitInfo(b.visitInfo, mysql.SuperPriv, "", "", "", nil)
	return p, nil
}

func (b *PlanBuilder) buildSetBindingStatusPlan(v *ast.SetBindingStmt) (Plan, error) {
	p := &SQLBindPlan{
		SQLBindOp:    OpSetBindingStatus,
		NormdOrigSQL: parser.Normalize(utilparser.RestoreWithDefaultDB(v.OriginNode, b.ctx.GetSessionVars().CurrentDB, v.OriginNode.Text())),
		Db:           utilparser.GetDefaultDB(v.OriginNode, b.ctx.GetSessionVars().CurrentDB),
	}
	switch v.BindingStatusType {
	case ast.BindingStatusTypeEnabled:
		p.NewStatus = bindinfo.Enabled
	case ast.BindingStatusTypeDisabled:
		p.NewStatus = bindinfo.Disabled
	}
	if v.HintedNode != nil {
		p.BindSQL = utilparser.RestoreWithDefaultDB(v.HintedNode, b.ctx.GetSessionVars().CurrentDB, v.HintedNode.Text())
	}
	b.visitInfo = appendVisitInfo(b.visitInfo, mysql.SuperPriv, "", "", "", nil)
	return p, nil
}

func checkHintedSQL(sql, charset, collation, db string) error {
	p := parser.New()
	hintsSet, _, warns, err := hint.ParseHintsSet(p, sql, charset, collation, db)
	if err != nil {
		return err
	}
	hintsStr, err := hintsSet.Restore()
	if err != nil {
		return err
	}
	// For `create global binding for select * from t using select * from t`, we allow it though hintsStr is empty.
	// For `create global binding for select * from t using select /*+ non_exist_hint() */ * from t`,
	// the hint is totally invalid, we escalate warning to error.
	if hintsStr == "" && len(warns) > 0 {
		return warns[0]
	}
	return nil
}

func (b *PlanBuilder) buildCreateBindPlan(v *ast.CreateBindingStmt) (Plan, error) {
	charSet, collation := b.ctx.GetSessionVars().GetCharsetInfo()

	// Because we use HintedNode.Restore instead of HintedNode.Text, so we need do some check here
	// For example, if HintedNode.Text is `select /*+ non_exist_hint() */ * from t` and the current DB is `test`,
	// the HintedNode.Restore will be `select * from test . t`.
	// In other words, illegal hints will be deleted during restore. We can't check hinted SQL after restore.
	// So we need check here.
	if err := checkHintedSQL(v.HintedNode.Text(), charSet, collation, b.ctx.GetSessionVars().CurrentDB); err != nil {
		return nil, err
	}

	p := &SQLBindPlan{
		SQLBindOp:    OpSQLBindCreate,
		NormdOrigSQL: parser.Normalize(utilparser.RestoreWithDefaultDB(v.OriginNode, b.ctx.GetSessionVars().CurrentDB, v.OriginNode.Text())),
		BindSQL:      utilparser.RestoreWithDefaultDB(v.HintedNode, b.ctx.GetSessionVars().CurrentDB, v.HintedNode.Text()),
		IsGlobal:     v.GlobalScope,
		BindStmt:     v.HintedNode,
		Db:           utilparser.GetDefaultDB(v.OriginNode, b.ctx.GetSessionVars().CurrentDB),
		Charset:      charSet,
		Collation:    collation,
	}
	b.visitInfo = appendVisitInfo(b.visitInfo, mysql.SuperPriv, "", "", "", nil)
	return p, nil
}

// detectAggInExprNode detects an aggregate function in its exprs.
func (b *PlanBuilder) detectAggInExprNode(exprs []ast.ExprNode) bool {
	for _, expr := range exprs {
		if ast.HasAggFlag(expr) {
			return true
		}
	}
	return false
}

// detectSelectAgg detects an aggregate function or GROUP BY clause.
func (b *PlanBuilder) detectSelectAgg(sel *ast.SelectStmt) bool {
	if sel.GroupBy != nil {
		return true
	}
	for _, f := range sel.Fields.Fields {
		if f.WildCard != nil {
			continue
		}
		if ast.HasAggFlag(f.Expr) {
			return true
		}
	}
	if sel.Having != nil {
		if ast.HasAggFlag(sel.Having.Expr) {
			return true
		}
	}
	if sel.OrderBy != nil {
		for _, item := range sel.OrderBy.Items {
			if ast.HasAggFlag(item.Expr) {
				return true
			}
		}
	}
	return false
}

func (b *PlanBuilder) detectSelectWindow(sel *ast.SelectStmt) bool {
	for _, f := range sel.Fields.Fields {
		if ast.HasWindowFlag(f.Expr) {
			return true
		}
	}
	if sel.OrderBy != nil {
		for _, item := range sel.OrderBy.Items {
			if ast.HasWindowFlag(item.Expr) {
				return true
			}
		}
	}
	return false
}

func getPathByIndexName(paths []*util.AccessPath, idxName model.CIStr, tblInfo *model.TableInfo) *util.AccessPath {
	var primaryIdxPath *util.AccessPath
	for _, path := range paths {
		if path.StoreType == kv.TiFlash {
			continue
		}
		if path.IsTablePath() {
			primaryIdxPath = path
			continue
		}
		if path.Index.Name.L == idxName.L {
			return path
		}
	}
	if isPrimaryIndex(idxName) && tblInfo.HasClusteredIndex() {
		return primaryIdxPath
	}
	return nil
}

func isPrimaryIndex(indexName model.CIStr) bool {
	return indexName.L == "primary"
}

func genTiFlashPath(tblInfo *model.TableInfo) *util.AccessPath {
	tiFlashPath := &util.AccessPath{StoreType: kv.TiFlash}
	fillContentForTablePath(tiFlashPath, tblInfo)
	return tiFlashPath
}

func fillContentForTablePath(tablePath *util.AccessPath, tblInfo *model.TableInfo) {
	if tblInfo.IsCommonHandle {
		tablePath.IsCommonHandlePath = true
		for _, index := range tblInfo.Indices {
			if index.Primary {
				tablePath.Index = index
				break
			}
		}
	} else {
		tablePath.IsIntHandlePath = true
	}
}

// isForUpdateReadSelectLock checks if the lock type need to use forUpdateRead
func isForUpdateReadSelectLock(lock *ast.SelectLockInfo) bool {
	if lock == nil {
		return false
	}
	return lock.LockType == ast.SelectLockForUpdate ||
		lock.LockType == ast.SelectLockForUpdateNoWait ||
		lock.LockType == ast.SelectLockForUpdateWaitN
}

// getLatestIndexInfo gets the index info of latest schema version from given table id,
// it returns nil if the schema version is not changed
func getLatestIndexInfo(ctx sessionctx.Context, id int64, startVer int64) (map[int64]*model.IndexInfo, bool, error) {
	dom := domain.GetDomain(ctx)
	if dom == nil {
		return nil, false, errors.New("domain not found for ctx")
	}
	is := temptable.AttachLocalTemporaryTableInfoSchema(ctx, dom.InfoSchema())
	if is.SchemaMetaVersion() == startVer {
		return nil, false, nil
	}
	latestIndexes := make(map[int64]*model.IndexInfo)

	latestTbl, latestTblExist := is.TableByID(id)
	if latestTblExist {
		latestTblInfo := latestTbl.Meta()
		for _, index := range latestTblInfo.Indices {
			latestIndexes[index.ID] = index
		}
	}
	return latestIndexes, true, nil
}

func getPossibleAccessPaths(ctx sessionctx.Context, tableHints *tableHintInfo, indexHints []*ast.IndexHint, tbl table.Table, dbName, tblName model.CIStr, check bool, startVer int64) ([]*util.AccessPath, error) {
	tblInfo := tbl.Meta()
	publicPaths := make([]*util.AccessPath, 0, len(tblInfo.Indices)+2)
	tp := kv.TiKV
	if tbl.Type().IsClusterTable() {
		tp = kv.TiDB
	}
	tablePath := &util.AccessPath{StoreType: tp}
	fillContentForTablePath(tablePath, tblInfo)
	publicPaths = append(publicPaths, tablePath)

	if tblInfo.TiFlashReplica == nil {
		ctx.GetSessionVars().RaiseWarningWhenMPPEnforced("MPP mode may be blocked because there aren't tiflash replicas of table `" + tblInfo.Name.O + "`.")
	} else if !tblInfo.TiFlashReplica.Available {
		ctx.GetSessionVars().RaiseWarningWhenMPPEnforced("MPP mode may be blocked because tiflash replicas of table `" + tblInfo.Name.O + "` not ready.")
	} else {
		publicPaths = append(publicPaths, genTiFlashPath(tblInfo))
	}

	optimizerUseInvisibleIndexes := ctx.GetSessionVars().OptimizerUseInvisibleIndexes

	check = check && ctx.GetSessionVars().ConnectionID > 0
	var latestIndexes map[int64]*model.IndexInfo
	var err error

	for _, index := range tblInfo.Indices {
		if index.State == model.StatePublic {
			// Filter out invisible index, because they are not visible for optimizer
			if !optimizerUseInvisibleIndexes && index.Invisible {
				continue
			}
			if tblInfo.IsCommonHandle && index.Primary {
				continue
			}
			if check && latestIndexes == nil {
				latestIndexes, check, err = getLatestIndexInfo(ctx, tblInfo.ID, 0)
				if err != nil {
					return nil, err
				}
			}
			if check {
				if latestIndex, ok := latestIndexes[index.ID]; !ok || latestIndex.State != model.StatePublic {
					continue
				}
			}
			publicPaths = append(publicPaths, &util.AccessPath{Index: index})
		}
	}

	hasScanHint, hasUseOrForce := false, false
	available := make([]*util.AccessPath, 0, len(publicPaths))
	ignored := make([]*util.AccessPath, 0, len(publicPaths))

	// Extract comment-style index hint like /*+ INDEX(t, idx1, idx2) */.
	indexHintsLen := len(indexHints)
	if tableHints != nil {
		for i, hint := range tableHints.indexHintList {
			if hint.dbName.L == dbName.L && hint.tblName.L == tblName.L {
				indexHints = append(indexHints, hint.indexHint)
				tableHints.indexHintList[i].matched = true
			}
		}
	}

	_, isolationReadEnginesHasTiKV := ctx.GetSessionVars().GetIsolationReadEngines()[kv.TiKV]
	for i, hint := range indexHints {
		if hint.HintScope != ast.HintForScan {
			continue
		}

		hasScanHint = true

		if !isolationReadEnginesHasTiKV {
			if hint.IndexNames != nil {
				engineVals, _ := ctx.GetSessionVars().GetSystemVar(variable.TiDBIsolationReadEngines)
				err := errors.New(fmt.Sprintf("TiDB doesn't support index in the isolation read engines(value: '%v')", engineVals))
				if i < indexHintsLen {
					return nil, err
				}
				ctx.GetSessionVars().StmtCtx.AppendWarning(err)
			}
			continue
		}
		// It is syntactically valid to omit index_list for USE INDEX, which means “use no indexes”.
		// Omitting index_list for FORCE INDEX or IGNORE INDEX is a syntax error.
		// See https://dev.mysql.com/doc/refman/8.0/en/index-hints.html.
		if hint.IndexNames == nil && hint.HintType != ast.HintIgnore {
			if path := getTablePath(publicPaths); path != nil {
				hasUseOrForce = true
				path.Forced = true
				available = append(available, path)
			}
		}
		for _, idxName := range hint.IndexNames {
			path := getPathByIndexName(publicPaths, idxName, tblInfo)
			if path == nil {
				err := ErrKeyDoesNotExist.GenWithStackByArgs(idxName, tblInfo.Name)
				// if hint is from comment-style sql hints, we should throw a warning instead of error.
				if i < indexHintsLen {
					return nil, err
				}
				ctx.GetSessionVars().StmtCtx.AppendWarning(err)
				continue
			}
			if hint.HintType == ast.HintIgnore {
				// Collect all the ignored index hints.
				ignored = append(ignored, path)
				continue
			}
			// Currently we don't distinguish between "FORCE" and "USE" because
			// our cost estimation is not reliable.
			hasUseOrForce = true
			path.Forced = true
			available = append(available, path)
		}
	}

	if !hasScanHint || !hasUseOrForce {
		available = publicPaths
	}

	available = removeIgnoredPaths(available, ignored, tblInfo)
	if ctx.GetSessionVars().StmtCtx.IsStaleness {
		// skip tiflash if the statement is for stale read until tiflash support stale read
		available = removeTiflashDuringStaleRead(available)
	}

	// If we have got "FORCE" or "USE" index hint but got no available index,
	// we have to use table scan.
	if len(available) == 0 {
		available = append(available, tablePath)
	}
	return available, nil
}

func filterPathByIsolationRead(ctx sessionctx.Context, paths []*util.AccessPath, tblName model.CIStr, dbName model.CIStr) ([]*util.AccessPath, error) {
	// TODO: filter paths with isolation read locations.
	if dbName.L == mysql.SystemDB {
		return paths, nil
	}
	isolationReadEngines := ctx.GetSessionVars().GetIsolationReadEngines()
	availableEngine := map[kv.StoreType]struct{}{}
	var availableEngineStr string
	for i := len(paths) - 1; i >= 0; i-- {
		if _, ok := availableEngine[paths[i].StoreType]; !ok {
			availableEngine[paths[i].StoreType] = struct{}{}
			if availableEngineStr != "" {
				availableEngineStr += ", "
			}
			availableEngineStr += paths[i].StoreType.Name()
		}
		if _, ok := isolationReadEngines[paths[i].StoreType]; !ok && paths[i].StoreType != kv.TiDB {
			paths = append(paths[:i], paths[i+1:]...)
		}
	}
	var err error
	engineVals, _ := ctx.GetSessionVars().GetSystemVar(variable.TiDBIsolationReadEngines)
	if len(paths) == 0 {
		helpMsg := ""
		if engineVals == "tiflash" {
			helpMsg = ". Please check tiflash replica or ensure the query is readonly"
		}
		err = ErrInternal.GenWithStackByArgs(fmt.Sprintf("No access path for table '%s' is found with '%v' = '%v', valid values can be '%s'%s.", tblName.String(),
			variable.TiDBIsolationReadEngines, engineVals, availableEngineStr, helpMsg))
	}
	if _, ok := isolationReadEngines[kv.TiFlash]; !ok {
		ctx.GetSessionVars().RaiseWarningWhenMPPEnforced(
			fmt.Sprintf("MPP mode may be blocked because '%v'(value: '%v') not match, need 'tiflash'.", variable.TiDBIsolationReadEngines, engineVals))
	}
	return paths, err
}

func removeIgnoredPaths(paths, ignoredPaths []*util.AccessPath, tblInfo *model.TableInfo) []*util.AccessPath {
	if len(ignoredPaths) == 0 {
		return paths
	}
	remainedPaths := make([]*util.AccessPath, 0, len(paths))
	for _, path := range paths {
		if path.IsTablePath() || getPathByIndexName(ignoredPaths, path.Index.Name, tblInfo) == nil {
			remainedPaths = append(remainedPaths, path)
		}
	}
	return remainedPaths
}

func removeTiflashDuringStaleRead(paths []*util.AccessPath) []*util.AccessPath {
	n := 0
	for _, path := range paths {
		if path.StoreType != kv.TiFlash {
			paths[n] = path
			n++
		}
	}
	return paths[:n]
}

func (b *PlanBuilder) buildSelectLock(src LogicalPlan, lock *ast.SelectLockInfo) (*LogicalLock, error) {
	var tblID2PhysTblIDCol map[int64]*expression.Column
	if len(b.partitionedTable) > 0 {
		tblID2PhysTblIDCol = make(map[int64]*expression.Column)
		// If a chunk row is read from a partitioned table, which partition the row
		// comes from is unknown. With the existence of Join, the situation could be
		// even worse: SelectLock have to know the `pid` to construct the lock key.
		// To solve the problem, an extra `pid` column is added to the schema, and the
		// DataSource need to return the `pid` information in the chunk row.
		// For dynamic prune mode, it is filled in from the tableID in the key by storage.
		// For static prune mode it is also filled in from the tableID in the key by storage.
		// since it would otherwise be lost in the PartitionUnion executor.
		setExtraPhysTblIDColsOnDataSource(src, tblID2PhysTblIDCol)
	}
	selectLock := LogicalLock{
		Lock:               lock,
		tblID2Handle:       b.handleHelper.tailMap(),
		tblID2PhysTblIDCol: tblID2PhysTblIDCol,
	}.Init(b.ctx)
	selectLock.SetChildren(src)
	return selectLock, nil
}

func setExtraPhysTblIDColsOnDataSource(p LogicalPlan, tblID2PhysTblIDCol map[int64]*expression.Column) {
	switch ds := p.(type) {
	case *DataSource:
		if ds.tableInfo.GetPartitionInfo() == nil {
			return
		}
		tblID2PhysTblIDCol[ds.tableInfo.ID] = ds.AddExtraPhysTblIDColumn()
	default:
		for _, child := range p.Children() {
			setExtraPhysTblIDColsOnDataSource(child, tblID2PhysTblIDCol)
		}
	}
}

func (b *PlanBuilder) buildPrepare(x *ast.PrepareStmt) Plan {
	p := &Prepare{
		Name: x.Name,
	}
	if x.SQLVar != nil {
		if v, ok := b.ctx.GetSessionVars().Users[strings.ToLower(x.SQLVar.Name)]; ok {
			var err error
			p.SQLText, err = v.ToString()
			if err != nil {
				b.ctx.GetSessionVars().StmtCtx.AppendWarning(err)
				p.SQLText = "NULL"
			}
		} else {
			p.SQLText = "NULL"
		}
	} else {
		p.SQLText = x.SQLText
	}
	return p
}

func (b *PlanBuilder) buildAdmin(ctx context.Context, as *ast.AdminStmt) (Plan, error) {
	var ret Plan
	var err error
	switch as.Tp {
	case ast.AdminCheckTable, ast.AdminCheckIndex:
		ret, err = b.buildAdminCheckTable(ctx, as)
		if err != nil {
			return ret, err
		}
	case ast.AdminRecoverIndex:
		p := &RecoverIndex{Table: as.Tables[0], IndexName: as.Index}
		p.setSchemaAndNames(buildRecoverIndexFields())
		ret = p
	case ast.AdminCleanupIndex:
		p := &CleanupIndex{Table: as.Tables[0], IndexName: as.Index}
		p.setSchemaAndNames(buildCleanupIndexFields())
		ret = p
	case ast.AdminChecksumTable:
		p := &ChecksumTable{Tables: as.Tables}
		p.setSchemaAndNames(buildChecksumTableSchema())
		ret = p
	case ast.AdminShowNextRowID:
		p := &ShowNextRowID{TableName: as.Tables[0]}
		p.setSchemaAndNames(buildShowNextRowID())
		ret = p
	case ast.AdminShowDDL:
		p := &ShowDDL{}
		p.setSchemaAndNames(buildShowDDLFields())
		ret = p
	case ast.AdminShowDDLJobs:
		p := LogicalShowDDLJobs{JobNumber: as.JobNumber}.Init(b.ctx)
		p.setSchemaAndNames(buildShowDDLJobsFields())
		for _, col := range p.schema.Columns {
			col.UniqueID = b.ctx.GetSessionVars().AllocPlanColumnID()
		}
		ret = p
		if as.Where != nil {
			ret, err = b.buildSelection(ctx, p, as.Where, nil)
			if err != nil {
				return nil, err
			}
		}
	case ast.AdminCancelDDLJobs:
		p := &CancelDDLJobs{JobIDs: as.JobIDs}
		p.setSchemaAndNames(buildCancelDDLJobsFields())
		ret = p
	case ast.AdminCheckIndexRange:
		schema, names, err := b.buildCheckIndexSchema(as.Tables[0], as.Index)
		if err != nil {
			return nil, err
		}

		p := &CheckIndexRange{Table: as.Tables[0], IndexName: as.Index, HandleRanges: as.HandleRanges}
		p.setSchemaAndNames(schema, names)
		ret = p
	case ast.AdminShowDDLJobQueries:
		p := &ShowDDLJobQueries{JobIDs: as.JobIDs}
		p.setSchemaAndNames(buildShowDDLJobQueriesFields())
		ret = p
	case ast.AdminShowSlow:
		p := &ShowSlow{ShowSlow: as.ShowSlow}
		p.setSchemaAndNames(buildShowSlowSchema())
		ret = p
	case ast.AdminReloadExprPushdownBlacklist:
		return &ReloadExprPushdownBlacklist{}, nil
	case ast.AdminReloadOptRuleBlacklist:
		return &ReloadOptRuleBlacklist{}, nil
	case ast.AdminPluginEnable:
		return &AdminPlugins{Action: Enable, Plugins: as.Plugins}, nil
	case ast.AdminPluginDisable:
		return &AdminPlugins{Action: Disable, Plugins: as.Plugins}, nil
	case ast.AdminFlushBindings:
		return &SQLBindPlan{SQLBindOp: OpFlushBindings}, nil
	case ast.AdminCaptureBindings:
		return &SQLBindPlan{SQLBindOp: OpCaptureBindings}, nil
	case ast.AdminEvolveBindings:
		var err error
		// The 'baseline evolution' only work in the test environment before the feature is GA.
		if !config.CheckTableBeforeDrop {
			err = errors.Errorf("Cannot enable baseline evolution feature, it is not generally available now")
		}
		return &SQLBindPlan{SQLBindOp: OpEvolveBindings}, err
	case ast.AdminReloadBindings:
		return &SQLBindPlan{SQLBindOp: OpReloadBindings}, nil
	case ast.AdminShowTelemetry:
		p := &AdminShowTelemetry{}
		p.setSchemaAndNames(buildShowTelemetrySchema())
		ret = p
	case ast.AdminResetTelemetryID:
		return &AdminResetTelemetryID{}, nil
	case ast.AdminReloadStatistics:
		return &Simple{Statement: as}, nil
	case ast.AdminFlushPlanCache:
		return &Simple{Statement: as}, nil
	default:
		return nil, ErrUnsupportedType.GenWithStack("Unsupported ast.AdminStmt(%T) for buildAdmin", as)
	}

	// Admin command can only be executed by administrator.
	b.visitInfo = appendVisitInfo(b.visitInfo, mysql.SuperPriv, "", "", "", nil)
	return ret, nil
}

func (b *PlanBuilder) buildPhysicalIndexLookUpReader(ctx context.Context, dbName model.CIStr, tbl table.Table, idx *model.IndexInfo) (Plan, error) {
	tblInfo := tbl.Meta()
	physicalID, isPartition := getPhysicalID(tbl)
	fullExprCols, _, err := expression.TableInfo2SchemaAndNames(b.ctx, dbName, tblInfo)
	if err != nil {
		return nil, err
	}
	extraInfo, extraCol, hasExtraCol := tryGetPkExtraColumn(b.ctx.GetSessionVars(), tblInfo)
	pkHandleInfo, pkHandleCol, hasPkIsHandle := tryGetPkHandleCol(tblInfo, fullExprCols)
	commonInfos, commonCols, hasCommonCols := tryGetCommonHandleCols(tbl, fullExprCols)
	idxColInfos := getIndexColumnInfos(tblInfo, idx)
	idxColSchema := getIndexColsSchema(tblInfo, idx, fullExprCols)
	idxCols, idxColLens := expression.IndexInfo2PrefixCols(idxColInfos, idxColSchema.Columns, idx)

	is := PhysicalIndexScan{
		Table:            tblInfo,
		TableAsName:      &tblInfo.Name,
		DBName:           dbName,
		Columns:          idxColInfos,
		Index:            idx,
		IdxCols:          idxCols,
		IdxColLens:       idxColLens,
		dataSourceSchema: idxColSchema.Clone(),
		Ranges:           ranger.FullRange(),
		physicalTableID:  physicalID,
		isPartition:      isPartition,
	}.Init(b.ctx, b.getSelectOffset())
	// There is no alternative plan choices, so just use pseudo stats to avoid panic.
	is.stats = &property.StatsInfo{HistColl: &(statistics.PseudoTable(tblInfo)).HistColl}
	if hasCommonCols {
		for _, c := range commonInfos {
			is.Columns = append(is.Columns, c.ColumnInfo)
		}
	}
	is.initSchema(append(is.IdxCols, commonCols...), true)

	// It's double read case.
	ts := PhysicalTableScan{
		Columns:         idxColInfos,
		Table:           tblInfo,
		TableAsName:     &tblInfo.Name,
		physicalTableID: physicalID,
		isPartition:     isPartition,
	}.Init(b.ctx, b.getSelectOffset())
	ts.SetSchema(idxColSchema)
	ts.Columns = ExpandVirtualColumn(ts.Columns, ts.schema, ts.Table.Columns)
	switch {
	case hasExtraCol:
		ts.Columns = append(ts.Columns, extraInfo)
		ts.schema.Append(extraCol)
		ts.HandleIdx = []int{len(ts.Columns) - 1}
	case hasPkIsHandle:
		ts.Columns = append(ts.Columns, pkHandleInfo)
		ts.schema.Append(pkHandleCol)
		ts.HandleIdx = []int{len(ts.Columns) - 1}
	case hasCommonCols:
		ts.HandleIdx = make([]int, 0, len(commonCols))
		for pkOffset, cInfo := range commonInfos {
			found := false
			for i, c := range ts.Columns {
				if c.ID == cInfo.ID {
					found = true
					ts.HandleIdx = append(ts.HandleIdx, i)
					break
				}
			}
			if !found {
				ts.Columns = append(ts.Columns, cInfo.ColumnInfo)
				ts.schema.Append(commonCols[pkOffset])
				ts.HandleIdx = append(ts.HandleIdx, len(ts.Columns)-1)
			}

		}
	}

	cop := &copTask{
		indexPlan:        is,
		tablePlan:        ts,
		tblColHists:      is.stats.HistColl,
		extraHandleCol:   extraCol,
		commonHandleCols: commonCols,
	}
	rootT := cop.convertToRootTask(b.ctx)
	if err := rootT.p.ResolveIndices(); err != nil {
		return nil, err
	}
	return rootT.p, nil
}

func getIndexColumnInfos(tblInfo *model.TableInfo, idx *model.IndexInfo) []*model.ColumnInfo {
	ret := make([]*model.ColumnInfo, len(idx.Columns))
	for i, idxCol := range idx.Columns {
		ret[i] = tblInfo.Columns[idxCol.Offset]
	}
	return ret
}

func getIndexColsSchema(tblInfo *model.TableInfo, idx *model.IndexInfo, allColSchema *expression.Schema) *expression.Schema {
	schema := expression.NewSchema(make([]*expression.Column, 0, len(idx.Columns))...)
	for _, idxCol := range idx.Columns {
		for i, colInfo := range tblInfo.Columns {
			if colInfo.Name.L == idxCol.Name.L {
				schema.Append(allColSchema.Columns[i])
				break
			}
		}
	}
	return schema
}

func getPhysicalID(t table.Table) (physicalID int64, isPartition bool) {
	tblInfo := t.Meta()
	if tblInfo.GetPartitionInfo() != nil {
		pid := t.(table.PhysicalTable).GetPhysicalID()
		return pid, true
	}
	return tblInfo.ID, false
}

func tryGetPkExtraColumn(sv *variable.SessionVars, tblInfo *model.TableInfo) (*model.ColumnInfo, *expression.Column, bool) {
	if tblInfo.IsCommonHandle || tblInfo.PKIsHandle {
		return nil, nil, false
	}
	info := model.NewExtraHandleColInfo()
	expCol := &expression.Column{
		RetType:  types.NewFieldType(mysql.TypeLonglong),
		UniqueID: sv.AllocPlanColumnID(),
		ID:       model.ExtraHandleID,
	}
	return info, expCol, true
}

func tryGetCommonHandleCols(t table.Table, allColSchema *expression.Schema) ([]*table.Column, []*expression.Column, bool) {
	tblInfo := t.Meta()
	if !tblInfo.IsCommonHandle {
		return nil, nil, false
	}
	pk := tables.FindPrimaryIndex(tblInfo)
	commonHandleCols, _ := expression.IndexInfo2Cols(tblInfo.Columns, allColSchema.Columns, pk)
	commonHandelColInfos := tables.TryGetCommonPkColumns(t)
	return commonHandelColInfos, commonHandleCols, true
}

func tryGetPkHandleCol(tblInfo *model.TableInfo, allColSchema *expression.Schema) (*model.ColumnInfo, *expression.Column, bool) {
	if !tblInfo.PKIsHandle {
		return nil, nil, false
	}
	for i, c := range tblInfo.Columns {
		if mysql.HasPriKeyFlag(c.Flag) {
			return c, allColSchema.Columns[i], true
		}
	}
	return nil, nil, false
}

func (b *PlanBuilder) buildPhysicalIndexLookUpReaders(ctx context.Context, dbName model.CIStr, tbl table.Table, indices []table.Index) ([]Plan, []*model.IndexInfo, error) {
	tblInfo := tbl.Meta()
	// get index information
	indexInfos := make([]*model.IndexInfo, 0, len(tblInfo.Indices))
	indexLookUpReaders := make([]Plan, 0, len(tblInfo.Indices))

	check := b.isForUpdateRead && b.ctx.GetSessionVars().ConnectionID > 0
	var latestIndexes map[int64]*model.IndexInfo
	var err error

	for _, idx := range indices {
		idxInfo := idx.Meta()
		if tblInfo.IsCommonHandle && idxInfo.Primary {
			// Skip checking clustered index.
			continue
		}
		if idxInfo.State != model.StatePublic {
			logutil.Logger(ctx).Info("build physical index lookup reader, the index isn't public",
				zap.String("index", idxInfo.Name.O),
				zap.Stringer("state", idxInfo.State),
				zap.String("table", tblInfo.Name.O))
			continue
		}
		if check && latestIndexes == nil {
			latestIndexes, check, err = getLatestIndexInfo(b.ctx, tblInfo.ID, b.is.SchemaMetaVersion())
			if err != nil {
				return nil, nil, err
			}
		}
		if check {
			if latestIndex, ok := latestIndexes[idxInfo.ID]; !ok || latestIndex.State != model.StatePublic {
				forUpdateState := model.StateNone
				if ok {
					forUpdateState = latestIndex.State
				}
				logutil.Logger(ctx).Info("build physical index lookup reader, the index isn't public in forUpdateRead",
					zap.String("index", idxInfo.Name.O),
					zap.Stringer("state", idxInfo.State),
					zap.Stringer("forUpdateRead state", forUpdateState),
					zap.String("table", tblInfo.Name.O))
				continue
			}
		}
		indexInfos = append(indexInfos, idxInfo)
		// For partition tables.
		if pi := tbl.Meta().GetPartitionInfo(); pi != nil {
			for _, def := range pi.Definitions {
				t := tbl.(table.PartitionedTable).GetPartition(def.ID)
				reader, err := b.buildPhysicalIndexLookUpReader(ctx, dbName, t, idxInfo)
				if err != nil {
					return nil, nil, err
				}
				indexLookUpReaders = append(indexLookUpReaders, reader)
			}
			continue
		}
		// For non-partition tables.
		reader, err := b.buildPhysicalIndexLookUpReader(ctx, dbName, tbl, idxInfo)
		if err != nil {
			return nil, nil, err
		}
		indexLookUpReaders = append(indexLookUpReaders, reader)
	}
	if len(indexLookUpReaders) == 0 {
		return nil, nil, nil
	}
	return indexLookUpReaders, indexInfos, nil
}

func (b *PlanBuilder) buildAdminCheckTable(ctx context.Context, as *ast.AdminStmt) (*CheckTable, error) {
	tblName := as.Tables[0]
	tableInfo := as.Tables[0].TableInfo
	tbl, ok := b.is.TableByID(tableInfo.ID)
	if !ok {
		return nil, infoschema.ErrTableNotExists.GenWithStackByArgs(tblName.DBInfo.Name.O, tableInfo.Name.O)
	}
	p := &CheckTable{
		DBName: tblName.Schema.O,
		Table:  tbl,
	}
	var readerPlans []Plan
	var indexInfos []*model.IndexInfo
	var err error
	if as.Tp == ast.AdminCheckIndex {
		// get index information
		var idx table.Index
		idxName := strings.ToLower(as.Index)
		for _, index := range tbl.Indices() {
			if index.Meta().Name.L == idxName {
				idx = index
				break
			}
		}
		if idx == nil {
			return nil, errors.Errorf("index %s do not exist", as.Index)
		}
		if idx.Meta().State != model.StatePublic {
			return nil, errors.Errorf("index %s state %s isn't public", as.Index, idx.Meta().State)
		}
		p.CheckIndex = true
		readerPlans, indexInfos, err = b.buildPhysicalIndexLookUpReaders(ctx, tblName.Schema, tbl, []table.Index{idx})
	} else {
		readerPlans, indexInfos, err = b.buildPhysicalIndexLookUpReaders(ctx, tblName.Schema, tbl, tbl.Indices())
	}
	if err != nil {
		return nil, errors.Trace(err)
	}
	readers := make([]*PhysicalIndexLookUpReader, 0, len(readerPlans))
	for _, plan := range readerPlans {
		readers = append(readers, plan.(*PhysicalIndexLookUpReader))
	}
	p.IndexInfos = indexInfos
	p.IndexLookUpReaders = readers
	return p, nil
}

func (b *PlanBuilder) buildCheckIndexSchema(tn *ast.TableName, indexName string) (*expression.Schema, types.NameSlice, error) {
	schema := expression.NewSchema()
	var names types.NameSlice
	indexName = strings.ToLower(indexName)
	indicesInfo := tn.TableInfo.Indices
	cols := tn.TableInfo.Cols()
	for _, idxInfo := range indicesInfo {
		if idxInfo.Name.L != indexName {
			continue
		}
		for _, idxCol := range idxInfo.Columns {
			col := cols[idxCol.Offset]
			names = append(names, &types.FieldName{
				ColName: idxCol.Name,
				TblName: tn.Name,
				DBName:  tn.Schema,
			})
			schema.Append(&expression.Column{
				RetType:  &col.FieldType,
				UniqueID: b.ctx.GetSessionVars().AllocPlanColumnID(),
				ID:       col.ID})
		}
		names = append(names, &types.FieldName{
			ColName: model.NewCIStr("extra_handle"),
			TblName: tn.Name,
			DBName:  tn.Schema,
		})
		schema.Append(&expression.Column{
			RetType:  types.NewFieldType(mysql.TypeLonglong),
			UniqueID: b.ctx.GetSessionVars().AllocPlanColumnID(),
			ID:       -1,
		})
	}
	if schema.Len() == 0 {
		return nil, nil, errors.Errorf("index %s not found", indexName)
	}
	return schema, names, nil
}

// getColsInfo returns the info of index columns, normal columns and primary key.
func getColsInfo(tn *ast.TableName) (indicesInfo []*model.IndexInfo, colsInfo []*model.ColumnInfo) {
	tbl := tn.TableInfo
	for _, col := range tbl.Columns {
		// The virtual column will not store any data in TiKV, so it should be ignored when collect statistics
		if col.IsGenerated() && !col.GeneratedStored {
			continue
		}
		if mysql.HasPriKeyFlag(col.Flag) && tbl.HasClusteredIndex() {
			continue
		}
		colsInfo = append(colsInfo, col)
	}
	for _, idx := range tn.TableInfo.Indices {
		if idx.State == model.StatePublic {
			indicesInfo = append(indicesInfo, idx)
		}
	}
	return
}

// BuildHandleColsForAnalyze returns HandleCols for ANALYZE.
func BuildHandleColsForAnalyze(ctx sessionctx.Context, tblInfo *model.TableInfo, allColumns bool, colsInfo []*model.ColumnInfo) HandleCols {
	var handleCols HandleCols
	switch {
	case tblInfo.PKIsHandle:
		pkCol := tblInfo.GetPkColInfo()
		var index int
		if allColumns {
			// If all the columns need to be analyzed, we just set index to pkCol.Offset.
			index = pkCol.Offset
		} else {
			// If only a part of the columns need to be analyzed, we need to set index according to colsInfo.
			index = getColOffsetForAnalyze(colsInfo, pkCol.ID)
		}
		handleCols = &IntHandleCols{col: &expression.Column{
			ID:      pkCol.ID,
			RetType: &pkCol.FieldType,
			Index:   index,
		}}
	case tblInfo.IsCommonHandle:
		pkIdx := tables.FindPrimaryIndex(tblInfo)
		pkColLen := len(pkIdx.Columns)
		columns := make([]*expression.Column, pkColLen)
		for i := 0; i < pkColLen; i++ {
			colInfo := tblInfo.Columns[pkIdx.Columns[i].Offset]
			var index int
			if allColumns {
				// If all the columns need to be analyzed, we just set index to colInfo.Offset.
				index = colInfo.Offset
			} else {
				// If only a part of the columns need to be analyzed, we need to set index according to colsInfo.
				index = getColOffsetForAnalyze(colsInfo, colInfo.ID)
			}
			columns[i] = &expression.Column{
				ID:      colInfo.ID,
				RetType: &colInfo.FieldType,
				Index:   index,
			}
		}
		// We don't modify IndexColumn.Offset for CommonHandleCols.idxInfo according to colsInfo. There are two reasons.
		// The first reason is that we use Column.Index of CommonHandleCols.columns, rather than IndexColumn.Offset, to get
		// column value from row samples when calling (*CommonHandleCols).BuildHandleByDatums in (*AnalyzeColumnsExec).buildSamplingStats.
		// The second reason is that in (cb *CommonHandleCols).BuildHandleByDatums, tablecodec.TruncateIndexValues(cb.tblInfo, cb.idxInfo, datumBuf)
		// is called, which asks that IndexColumn.Offset of cb.idxInfo must be according to cb,tblInfo.
		// TODO: find a better way to find handle columns in ANALYZE rather than use Column.Index
		handleCols = &CommonHandleCols{
			tblInfo: tblInfo,
			idxInfo: pkIdx,
			columns: columns,
			sc:      ctx.GetSessionVars().StmtCtx,
		}
	}
	return handleCols
}

// GetPhysicalIDsAndPartitionNames returns physical IDs and names of these partitions.
func GetPhysicalIDsAndPartitionNames(tblInfo *model.TableInfo, partitionNames []model.CIStr) ([]int64, []string, error) {
	pi := tblInfo.GetPartitionInfo()
	if pi == nil {
		if len(partitionNames) != 0 {
			return nil, nil, errors.Trace(dbterror.ErrPartitionMgmtOnNonpartitioned)
		}
		return []int64{tblInfo.ID}, []string{""}, nil
	}
	if len(partitionNames) == 0 {
		ids := make([]int64, 0, len(pi.Definitions))
		names := make([]string, 0, len(pi.Definitions))
		for _, def := range pi.Definitions {
			ids = append(ids, def.ID)
			names = append(names, def.Name.O)
		}
		return ids, names, nil
	}
	ids := make([]int64, 0, len(partitionNames))
	names := make([]string, 0, len(partitionNames))
	for _, name := range partitionNames {
		found := false
		for _, def := range pi.Definitions {
			if def.Name.L == name.L {
				found = true
				ids = append(ids, def.ID)
				names = append(names, def.Name.O)
				break
			}
		}
		if !found {
			return nil, nil, fmt.Errorf("can not found the specified partition name %s in the table definition", name.O)
		}
	}
	return ids, names, nil
}

type calcOnceMap struct {
	data       map[int64]struct{}
	calculated bool
}

// getMustAnalyzedColumns puts the columns whose statistics must be collected into `cols` if `cols` has not been calculated.
func (b *PlanBuilder) getMustAnalyzedColumns(tbl *ast.TableName, cols *calcOnceMap) (map[int64]struct{}, error) {
	if cols.calculated {
		return cols.data, nil
	}
	tblInfo := tbl.TableInfo
	cols.data = make(map[int64]struct{}, len(tblInfo.Columns))
	if len(tblInfo.Indices) > 0 {
		// Add indexed columns.
		// Some indexed columns are generated columns so we also need to add the columns that make up those generated columns.
		columns, _, err := expression.ColumnInfos2ColumnsAndNames(b.ctx, tbl.Schema, tbl.Name, tblInfo.Columns, tblInfo)
		if err != nil {
			return nil, err
		}
		virtualExprs := make([]expression.Expression, 0, len(tblInfo.Columns))
		for _, idx := range tblInfo.Indices {
			if idx.State != model.StatePublic {
				continue
			}
			for _, idxCol := range idx.Columns {
				colInfo := tblInfo.Columns[idxCol.Offset]
				cols.data[colInfo.ID] = struct{}{}
				if expr := columns[idxCol.Offset].VirtualExpr; expr != nil {
					virtualExprs = append(virtualExprs, expr)
				}
			}
		}
		relatedCols := make([]*expression.Column, 0, len(tblInfo.Columns))
		for len(virtualExprs) > 0 {
			relatedCols = expression.ExtractColumnsFromExpressions(relatedCols, virtualExprs, nil)
			virtualExprs = virtualExprs[:0]
			for _, col := range relatedCols {
				cols.data[col.ID] = struct{}{}
				if col.VirtualExpr != nil {
					virtualExprs = append(virtualExprs, col.VirtualExpr)
				}
			}
			relatedCols = relatedCols[:0]
		}
	}
	if tblInfo.PKIsHandle {
		pkCol := tblInfo.GetPkColInfo()
		cols.data[pkCol.ID] = struct{}{}
	}
	if b.ctx.GetSessionVars().EnableExtendedStats {
		// Add the columns related to extended stats.
		// TODO: column_ids read from mysql.stats_extended in optimization phase may be different from that in execution phase((*Handle).BuildExtendedStats)
		// if someone inserts data into mysql.stats_extended between the two time points, the new added extended stats may not be computed.
		statsHandle := domain.GetDomain(b.ctx).StatsHandle()
		extendedStatsColIDs, err := statsHandle.CollectColumnsInExtendedStats(tblInfo.ID)
		if err != nil {
			return nil, err
		}
		for _, colID := range extendedStatsColIDs {
			cols.data[colID] = struct{}{}
		}
	}
	cols.calculated = true
	return cols.data, nil
}

func (b *PlanBuilder) getPredicateColumns(tbl *ast.TableName, cols *calcOnceMap) (map[int64]struct{}, error) {
	if cols.calculated {
		return cols.data, nil
	}
	tblInfo := tbl.TableInfo
	cols.data = make(map[int64]struct{}, len(tblInfo.Columns))
	do := domain.GetDomain(b.ctx)
	h := do.StatsHandle()
	colList, err := h.GetPredicateColumns(tblInfo.ID)
	if err != nil {
		return nil, err
	}
	if len(colList) == 0 {
		b.ctx.GetSessionVars().StmtCtx.AppendWarning(errors.Errorf("No predicate column has been collected yet for table %s.%s so all columns are analyzed", tbl.Schema.L, tbl.Name.L))
		for _, colInfo := range tblInfo.Columns {
			cols.data[colInfo.ID] = struct{}{}
		}
	} else {
		for _, id := range colList {
			cols.data[id] = struct{}{}
		}
	}
	cols.calculated = true
	return cols.data, nil
}

func getAnalyzeColumnList(specifiedColumns []model.CIStr, tbl *ast.TableName) ([]*model.ColumnInfo, error) {
	colList := make([]*model.ColumnInfo, 0, len(specifiedColumns))
	for _, colName := range specifiedColumns {
		colInfo := model.FindColumnInfo(tbl.TableInfo.Columns, colName.L)
		if colInfo == nil {
			return nil, ErrAnalyzeMissColumn.GenWithStackByArgs(colName.O, tbl.TableInfo.Name.O)
		}
		colList = append(colList, colInfo)
	}
	return colList, nil
}

// getFullAnalyzeColumnsInfo decides which columns need to be analyzed.
// The first return value is the columns which need to be analyzed and the second return value is the columns which need to
// be record in mysql.analyze_options(only for the case of analyze table t columns c1, .., cn).
func (b *PlanBuilder) getFullAnalyzeColumnsInfo(
	tbl *ast.TableName,
	columnChoice model.ColumnChoice,
	specifiedCols []*model.ColumnInfo,
	predicateCols, mustAnalyzedCols *calcOnceMap,
	mustAllColumns bool,
	warning bool,
) ([]*model.ColumnInfo, []*model.ColumnInfo, error) {
	if mustAllColumns && warning && (columnChoice == model.PredicateColumns || columnChoice == model.ColumnList) {
		b.ctx.GetSessionVars().StmtCtx.AppendWarning(errors.Errorf("Table %s.%s has version 1 statistics so all the columns must be analyzed to overwrite the current statistics", tbl.Schema.L, tbl.Name.L))
	}
	colSet2colList := func(colSet map[int64]struct{}) []*model.ColumnInfo {
		colList := make([]*model.ColumnInfo, 0, len(colSet))
		for _, colInfo := range tbl.TableInfo.Columns {
			if _, ok := colSet[colInfo.ID]; ok {
				colList = append(colList, colInfo)
			}
		}
		return colList
	}
	switch columnChoice {
	case model.DefaultChoice, model.AllColumns:
		return tbl.TableInfo.Columns, nil, nil
	case model.PredicateColumns:
		if mustAllColumns {
			return tbl.TableInfo.Columns, nil, nil
		}
		predicate, err := b.getPredicateColumns(tbl, predicateCols)
		if err != nil {
			return nil, nil, err
		}
		mustAnalyzed, err := b.getMustAnalyzedColumns(tbl, mustAnalyzedCols)
		if err != nil {
			return nil, nil, err
		}
		colSet := make(map[int64]struct{}, len(predicate)+len(mustAnalyzed))
		for colID := range predicate {
			colSet[colID] = struct{}{}
		}
		for colID := range mustAnalyzed {
			colSet[colID] = struct{}{}
		}
		return colSet2colList(colSet), nil, nil
	case model.ColumnList:
		colSet := make(map[int64]struct{}, len(specifiedCols))
		for _, colInfo := range specifiedCols {
			colSet[colInfo.ID] = struct{}{}
		}
		mustAnalyzed, err := b.getMustAnalyzedColumns(tbl, mustAnalyzedCols)
		if err != nil {
			return nil, nil, err
		}
		if warning {
			missing := make(map[int64]struct{}, len(mustAnalyzed))
			for colID := range mustAnalyzed {
				if _, ok := colSet[colID]; !ok {
					missing[colID] = struct{}{}
				}
			}
			if len(missing) > 0 {
				missingNames := make([]string, 0, len(missing))
				for _, col := range tbl.TableInfo.Columns {
					if _, ok := missing[col.ID]; ok {
						missingNames = append(missingNames, col.Name.O)
					}
				}
				b.ctx.GetSessionVars().StmtCtx.AppendWarning(errors.Errorf("Columns %s are missing in ANALYZE but their stats are needed for calculating stats for indexes/primary key/extended stats", strings.Join(missingNames, ",")))
			}
		}
		for colID := range mustAnalyzed {
			colSet[colID] = struct{}{}
		}
		colList := colSet2colList(colSet)
		if mustAllColumns {
			return tbl.TableInfo.Columns, colList, nil
		}
		return colList, colList, nil
	}
	return nil, nil, nil
}

func getColOffsetForAnalyze(colsInfo []*model.ColumnInfo, colID int64) int {
	for i, col := range colsInfo {
		if colID == col.ID {
			return i
		}
	}
	return -1
}

// getModifiedIndexesInfoForAnalyze returns indexesInfo for ANALYZE.
// 1. If allColumns is true, we just return public indexes in tblInfo.Indices.
// 2. If allColumns is false, colsInfo indicate the columns whose stats need to be collected. colsInfo is a subset of tbl.Columns. For each public index
// in tblInfo.Indices, index.Columns[i].Offset is set according to tblInfo.Columns. Since we decode row samples according to colsInfo rather than tbl.Columns
// in the execution phase of ANALYZE, we need to modify index.Columns[i].Offset according to colInfos.
// TODO: find a better way to find indexed columns in ANALYZE rather than use IndexColumn.Offset
func getModifiedIndexesInfoForAnalyze(tblInfo *model.TableInfo, allColumns bool, colsInfo []*model.ColumnInfo) []*model.IndexInfo {
	idxsInfo := make([]*model.IndexInfo, 0, len(tblInfo.Indices))
	for _, originIdx := range tblInfo.Indices {
		if originIdx.State != model.StatePublic {
			continue
		}
		if allColumns {
			// If all the columns need to be analyzed, we don't need to modify IndexColumn.Offset.
			idxsInfo = append(idxsInfo, originIdx)
			continue
		}
		// If only a part of the columns need to be analyzed, we need to set IndexColumn.Offset according to colsInfo.
		idx := originIdx.Clone()
		for i, idxCol := range idx.Columns {
			colID := tblInfo.Columns[idxCol.Offset].ID
			idx.Columns[i].Offset = getColOffsetForAnalyze(colsInfo, colID)
		}
		idxsInfo = append(idxsInfo, idx)
	}
	return idxsInfo
}

func (b *PlanBuilder) buildAnalyzeFullSamplingTask(
	as *ast.AnalyzeTableStmt,
	taskSlice []AnalyzeColumnsTask,
	physicalIDs []int64,
	names []string,
	tbl *ast.TableName,
	version int,
	persistOpts bool,
	rsOptionsMap map[int64]V2AnalyzeOptions,
) ([]AnalyzeColumnsTask, error) {
	if as.Incremental {
		b.ctx.GetSessionVars().StmtCtx.AppendWarning(errors.Errorf("The version 2 stats would ignore the INCREMENTAL keyword and do full sampling"))
	}
	astOpts, err := parseAnalyzeOptionsV2(as.AnalyzeOpts)
	if err != nil {
		return nil, err
	}
	astColList, err := getAnalyzeColumnList(as.ColumnNames, tbl)
	if err != nil {
		return nil, err
	}
	var predicateCols, mustAnalyzedCols calcOnceMap
	ver := version
	statsHandle := domain.GetDomain(b.ctx).StatsHandle()
	// If the statistics of the table is version 1, we must analyze all columns to overwrites all of old statistics.
	mustAllColumns := !statsHandle.CheckAnalyzeVersion(tbl.TableInfo, physicalIDs, &ver)
	astColsInfo, _, err := b.getFullAnalyzeColumnsInfo(tbl, as.ColumnChoice, astColList, &predicateCols, &mustAnalyzedCols, mustAllColumns, true)
	if err != nil {
		return nil, err
	}
	isAnalyzeTable := len(as.PartitionNames) == 0
	optionsMap, colsInfoMap, err := b.genV2AnalyzeOptions(persistOpts, tbl, isAnalyzeTable, physicalIDs, astOpts, as.ColumnChoice, astColList, &predicateCols, &mustAnalyzedCols, mustAllColumns)
	if err != nil {
		return nil, err
	}
	for physicalID, opts := range optionsMap {
		rsOptionsMap[physicalID] = opts
	}
	for i, id := range physicalIDs {
		physicalID := id
		if id == tbl.TableInfo.ID {
			id = -1
		}
		info := AnalyzeInfo{
			DBName:        tbl.Schema.O,
			TableName:     tbl.Name.O,
			PartitionName: names[i],
			TableID:       statistics.AnalyzeTableID{TableID: tbl.TableInfo.ID, PartitionID: id},
			Incremental:   false,
			StatsVersion:  version,
		}
		if optsV2, ok := optionsMap[physicalID]; ok {
			info.V2Options = &optsV2
		}
		execColsInfo := astColsInfo
		if colsInfo, ok := colsInfoMap[physicalID]; ok {
			execColsInfo = colsInfo
		}
		allColumns := len(tbl.TableInfo.Columns) == len(execColsInfo)
		indexes := getModifiedIndexesInfoForAnalyze(tbl.TableInfo, allColumns, execColsInfo)
		handleCols := BuildHandleColsForAnalyze(b.ctx, tbl.TableInfo, allColumns, execColsInfo)
		newTask := AnalyzeColumnsTask{
			HandleCols:  handleCols,
			ColsInfo:    execColsInfo,
			AnalyzeInfo: info,
			TblInfo:     tbl.TableInfo,
			Indexes:     indexes,
		}
		if newTask.HandleCols == nil {
			extraCol := model.NewExtraHandleColInfo()
			// Always place _tidb_rowid at the end of colsInfo, this is corresponding to logics in `analyzeColumnsPushdown`.
			newTask.ColsInfo = append(newTask.ColsInfo, extraCol)
			newTask.HandleCols = &IntHandleCols{col: colInfoToColumn(extraCol, len(newTask.ColsInfo)-1)}
		}
		taskSlice = append(taskSlice, newTask)
	}
	return taskSlice, nil
}

func (b *PlanBuilder) genV2AnalyzeOptions(
	persist bool,
	tbl *ast.TableName,
	isAnalyzeTable bool,
	physicalIDs []int64,
	astOpts map[ast.AnalyzeOptionType]uint64,
	astColChoice model.ColumnChoice,
	astColList []*model.ColumnInfo,
	predicateCols, mustAnalyzedCols *calcOnceMap,
	mustAllColumns bool,
) (map[int64]V2AnalyzeOptions, map[int64][]*model.ColumnInfo, error) {
	optionsMap := make(map[int64]V2AnalyzeOptions, len(physicalIDs))
	colsInfoMap := make(map[int64][]*model.ColumnInfo, len(physicalIDs))
	if !persist {
		return optionsMap, colsInfoMap, nil
	}
	tblSavedOpts, tblSavedColChoice, tblSavedColList, err := b.getSavedAnalyzeOpts(tbl.TableInfo.ID, tbl.TableInfo)
	if err != nil {
		return nil, nil, err
	}
	tblOpts := tblSavedOpts
	tblColChoice := tblSavedColChoice
	tblColList := tblSavedColList
	if isAnalyzeTable {
		tblOpts = mergeAnalyzeOptions(astOpts, tblSavedOpts)
		tblColChoice, tblColList = mergeColumnList(astColChoice, astColList, tblSavedColChoice, tblSavedColList)
	}
	tblFilledOpts := fillAnalyzeOptionsV2(tblOpts)
	tblColsInfo, tblColList, err := b.getFullAnalyzeColumnsInfo(tbl, tblColChoice, tblColList, predicateCols, mustAnalyzedCols, mustAllColumns, false)
	if err != nil {
		return nil, nil, err
	}
	tblAnalyzeOptions := V2AnalyzeOptions{
		PhyTableID: tbl.TableInfo.ID,
		RawOpts:    tblOpts,
		FilledOpts: tblFilledOpts,
		ColChoice:  tblColChoice,
		ColumnList: tblColList,
	}
	optionsMap[tbl.TableInfo.ID] = tblAnalyzeOptions
	colsInfoMap[tbl.TableInfo.ID] = tblColsInfo
	for _, id := range physicalIDs {
		if id != tbl.TableInfo.ID {
			parSavedOpts, parSavedColChoice, parSavedColList, err := b.getSavedAnalyzeOpts(id, tbl.TableInfo)
			if err != nil {
				return nil, nil, err
			}
			// merge partition level options with table level options firstly
			savedOpts := mergeAnalyzeOptions(parSavedOpts, tblSavedOpts)
			savedColChoice, savedColList := mergeColumnList(parSavedColChoice, parSavedColList, tblSavedColChoice, tblSavedColList)
			// then merge statement level options
			mergedOpts := mergeAnalyzeOptions(astOpts, savedOpts)
			filledMergedOpts := fillAnalyzeOptionsV2(mergedOpts)
			finalColChoice, mergedColList := mergeColumnList(astColChoice, astColList, savedColChoice, savedColList)
			finalColsInfo, finalColList, err := b.getFullAnalyzeColumnsInfo(tbl, finalColChoice, mergedColList, predicateCols, mustAnalyzedCols, mustAllColumns, false)
			if err != nil {
				return nil, nil, err
			}
			parV2Options := V2AnalyzeOptions{
				PhyTableID: id,
				RawOpts:    mergedOpts,
				FilledOpts: filledMergedOpts,
				ColChoice:  finalColChoice,
				ColumnList: finalColList,
			}
			optionsMap[id] = parV2Options
			colsInfoMap[id] = finalColsInfo
		}
	}
	return optionsMap, colsInfoMap, nil
}

func (b *PlanBuilder) getSavedAnalyzeOpts(physicalID int64, tblInfo *model.TableInfo) (map[ast.AnalyzeOptionType]uint64, model.ColumnChoice, []*model.ColumnInfo, error) {
	analyzeOptions := map[ast.AnalyzeOptionType]uint64{}
	exec := b.ctx.(sqlexec.RestrictedSQLExecutor)
	rows, _, err := exec.ExecRestrictedSQL(context.TODO(), nil, "select sample_num,sample_rate,buckets,topn,column_choice,column_ids from mysql.analyze_options where table_id = %?", physicalID)
	if err != nil {
		return nil, model.DefaultChoice, nil, err
	}
	if len(rows) <= 0 {
		return analyzeOptions, model.DefaultChoice, nil, nil
	}
	row := rows[0]
	sampleNum := row.GetInt64(0)
	if sampleNum > 0 {
		analyzeOptions[ast.AnalyzeOptNumSamples] = uint64(sampleNum)
	}
	sampleRate := row.GetFloat64(1)
	if sampleRate > 0 {
		analyzeOptions[ast.AnalyzeOptSampleRate] = math.Float64bits(sampleRate)
	}
	buckets := row.GetInt64(2)
	if buckets > 0 {
		analyzeOptions[ast.AnalyzeOptNumBuckets] = uint64(buckets)
	}
	topn := row.GetInt64(3)
	if topn >= 0 {
		analyzeOptions[ast.AnalyzeOptNumTopN] = uint64(topn)
	}
	colType := row.GetEnum(4)
	switch colType.Name {
	case "ALL":
		return analyzeOptions, model.AllColumns, tblInfo.Columns, nil
	case "LIST":
		colIDStrs := strings.Split(row.GetString(5), ",")
		colList := make([]*model.ColumnInfo, 0, len(colIDStrs))
		for _, colIDStr := range colIDStrs {
			colID, _ := strconv.ParseInt(colIDStr, 10, 64)
			colInfo := model.FindColumnInfoByID(tblInfo.Columns, colID)
			if colInfo != nil {
				colList = append(colList, colInfo)
			}
		}
		return analyzeOptions, model.ColumnList, colList, nil
	case "PREDICATE":
		return analyzeOptions, model.PredicateColumns, nil, nil
	default:
		return analyzeOptions, model.DefaultChoice, nil, nil
	}
}

func mergeAnalyzeOptions(stmtOpts map[ast.AnalyzeOptionType]uint64, savedOpts map[ast.AnalyzeOptionType]uint64) map[ast.AnalyzeOptionType]uint64 {
	merged := map[ast.AnalyzeOptionType]uint64{}
	for optType := range ast.AnalyzeOptionString {
		if stmtOpt, ok := stmtOpts[optType]; ok {
			merged[optType] = stmtOpt
		} else if savedOpt, ok := savedOpts[optType]; ok {
			merged[optType] = savedOpt
		}
	}
	return merged
}

func mergeColumnList(choice1 model.ColumnChoice, list1 []*model.ColumnInfo, choice2 model.ColumnChoice, list2 []*model.ColumnInfo) (model.ColumnChoice, []*model.ColumnInfo) {
	if choice1 != model.DefaultChoice {
		return choice1, list1
	}
	return choice2, list2
}

func (b *PlanBuilder) buildAnalyzeTable(as *ast.AnalyzeTableStmt, opts map[ast.AnalyzeOptionType]uint64, version int) (Plan, error) {
	p := &Analyze{Opts: opts}
	p.OptionsMap = make(map[int64]V2AnalyzeOptions)
	usePersistedOptions := variable.PersistAnalyzeOptions.Load()
	for _, tbl := range as.TableNames {
		if tbl.TableInfo.IsView() {
			return nil, errors.Errorf("analyze view %s is not supported now", tbl.Name.O)
		}
		if tbl.TableInfo.IsSequence() {
			return nil, errors.Errorf("analyze sequence %s is not supported now", tbl.Name.O)
		}
		idxInfo, colInfo := getColsInfo(tbl)
		physicalIDs, names, err := GetPhysicalIDsAndPartitionNames(tbl.TableInfo, as.PartitionNames)
		if err != nil {
			return nil, err
		}
		var commonHandleInfo *model.IndexInfo
		// If we want to analyze this table with analyze version 2 but the existing stats is version 1 and stats feedback is enabled,
		// we will switch back to analyze version 1.
		if statistics.FeedbackProbability.Load() > 0 && version == 2 {
			statsHandle := domain.GetDomain(b.ctx).StatsHandle()
			versionIsSame := statsHandle.CheckAnalyzeVersion(tbl.TableInfo, physicalIDs, &version)
			if !versionIsSame {
				b.ctx.GetSessionVars().StmtCtx.AppendWarning(errors.New(fmt.Sprintf("Use analyze version 1 on table `%s` ", tbl.Name) +
					"because this table already has version 1 statistics and query feedback is also enabled. " +
					"If you want to switch to version 2 statistics, please first disable query feedback by setting feedback-probability to 0.0 in the config file."))
			}
		}
		if version == statistics.Version2 {
			p.ColTasks, err = b.buildAnalyzeFullSamplingTask(as, p.ColTasks, physicalIDs, names, tbl, version, usePersistedOptions, p.OptionsMap)
			if err != nil {
				return nil, err
			}
			continue
		}
		if as.ColumnChoice == model.PredicateColumns {
			return nil, errors.Errorf("Only the analyze version 2 supports analyzing predicate columns")
		}
		if as.ColumnChoice == model.ColumnList {
			return nil, errors.Errorf("Only the analyze version 2 supports analyzing the specified columns")
		}
		for _, idx := range idxInfo {
			// For prefix common handle. We don't use analyze mixed to handle it with columns. Because the full value
			// is read by coprocessor, the prefix index would get wrong stats in this case.
			if idx.Primary && tbl.TableInfo.IsCommonHandle && !idx.HasPrefixIndex() {
				commonHandleInfo = idx
				continue
			}
			for i, id := range physicalIDs {
				if id == tbl.TableInfo.ID {
					id = -1
				}
				info := AnalyzeInfo{
					DBName:        tbl.Schema.O,
					TableName:     tbl.Name.O,
					PartitionName: names[i],
					TableID:       statistics.AnalyzeTableID{TableID: tbl.TableInfo.ID, PartitionID: id},
					Incremental:   as.Incremental,
					StatsVersion:  version,
				}
				p.IdxTasks = append(p.IdxTasks, AnalyzeIndexTask{
					IndexInfo:   idx,
					AnalyzeInfo: info,
					TblInfo:     tbl.TableInfo,
				})
			}
		}
		handleCols := BuildHandleColsForAnalyze(b.ctx, tbl.TableInfo, true, nil)
		if len(colInfo) > 0 || handleCols != nil {
			for i, id := range physicalIDs {
				if id == tbl.TableInfo.ID {
					id = -1
				}
				info := AnalyzeInfo{
					DBName:        tbl.Schema.O,
					TableName:     tbl.Name.O,
					PartitionName: names[i],
					TableID:       statistics.AnalyzeTableID{TableID: tbl.TableInfo.ID, PartitionID: id},
					Incremental:   as.Incremental,
					StatsVersion:  version,
				}
				p.ColTasks = append(p.ColTasks, AnalyzeColumnsTask{
					HandleCols:       handleCols,
					CommonHandleInfo: commonHandleInfo,
					ColsInfo:         colInfo,
					AnalyzeInfo:      info,
					TblInfo:          tbl.TableInfo,
				})
			}
		}
	}
	return p, nil
}

func (b *PlanBuilder) buildAnalyzeIndex(as *ast.AnalyzeTableStmt, opts map[ast.AnalyzeOptionType]uint64, version int) (Plan, error) {
	p := &Analyze{Opts: opts}
	tblInfo := as.TableNames[0].TableInfo
	physicalIDs, names, err := GetPhysicalIDsAndPartitionNames(tblInfo, as.PartitionNames)
	if err != nil {
		return nil, err
	}
	statsHandle := domain.GetDomain(b.ctx).StatsHandle()
	if statsHandle == nil {
		return nil, errors.Errorf("statistics hasn't been initialized, please try again later")
	}
	versionIsSame := statsHandle.CheckAnalyzeVersion(tblInfo, physicalIDs, &version)
	if !versionIsSame {
		if b.ctx.GetSessionVars().EnableFastAnalyze {
			return nil, errors.Errorf("Fast analyze hasn't reached General Availability and only support analyze version 1 currently. But the existing statistics of the table is not version 1")
		}
		b.ctx.GetSessionVars().StmtCtx.AppendWarning(errors.Errorf("The analyze version from the session is not compatible with the existing statistics of the table. Use the existing version instead"))
	}
	if version == statistics.Version2 {
		b.ctx.GetSessionVars().StmtCtx.AppendWarning(errors.Errorf("The version 2 would collect all statistics not only the selected indexes"))
		return b.buildAnalyzeTable(as, opts, version)
	}
	for _, idxName := range as.IndexNames {
		if isPrimaryIndex(idxName) {
			handleCols := BuildHandleColsForAnalyze(b.ctx, tblInfo, true, nil)
			// Fast analyze use analyze column to solve int handle.
			if handleCols != nil && handleCols.IsInt() && b.ctx.GetSessionVars().EnableFastAnalyze {
				for i, id := range physicalIDs {
					if id == tblInfo.ID {
						id = -1
					}
					info := AnalyzeInfo{
						DBName:        as.TableNames[0].Schema.O,
						TableName:     as.TableNames[0].Name.O,
						PartitionName: names[i], TableID: statistics.AnalyzeTableID{TableID: tblInfo.ID, PartitionID: id},
						Incremental:  as.Incremental,
						StatsVersion: version,
					}
					p.ColTasks = append(p.ColTasks, AnalyzeColumnsTask{HandleCols: handleCols, AnalyzeInfo: info, TblInfo: tblInfo})
				}
				continue
			}
		}
		idx := tblInfo.FindIndexByName(idxName.L)
		if idx == nil || idx.State != model.StatePublic {
			return nil, ErrAnalyzeMissIndex.GenWithStackByArgs(idxName.O, tblInfo.Name.O)
		}
		for i, id := range physicalIDs {
			if id == tblInfo.ID {
				id = -1
			}
			info := AnalyzeInfo{
				DBName:        as.TableNames[0].Schema.O,
				TableName:     as.TableNames[0].Name.O,
				PartitionName: names[i],
				TableID:       statistics.AnalyzeTableID{TableID: tblInfo.ID, PartitionID: id},
				Incremental:   as.Incremental,
				StatsVersion:  version,
			}
			p.IdxTasks = append(p.IdxTasks, AnalyzeIndexTask{IndexInfo: idx, AnalyzeInfo: info, TblInfo: tblInfo})
		}
	}
	return p, nil
}

func (b *PlanBuilder) buildAnalyzeAllIndex(as *ast.AnalyzeTableStmt, opts map[ast.AnalyzeOptionType]uint64, version int) (Plan, error) {
	p := &Analyze{Opts: opts}
	tblInfo := as.TableNames[0].TableInfo
	physicalIDs, names, err := GetPhysicalIDsAndPartitionNames(tblInfo, as.PartitionNames)
	if err != nil {
		return nil, err
	}
	statsHandle := domain.GetDomain(b.ctx).StatsHandle()
	if statsHandle == nil {
		return nil, errors.Errorf("statistics hasn't been initialized, please try again later")
	}
	versionIsSame := statsHandle.CheckAnalyzeVersion(tblInfo, physicalIDs, &version)
	if !versionIsSame {
		if b.ctx.GetSessionVars().EnableFastAnalyze {
			return nil, errors.Errorf("Fast analyze hasn't reached General Availability and only support analyze version 1 currently. But the existing statistics of the table is not version 1")
		}
		b.ctx.GetSessionVars().StmtCtx.AppendWarning(errors.Errorf("The analyze version from the session is not compatible with the existing statistics of the table. Use the existing version instead"))
	}
	if version == statistics.Version2 {
		b.ctx.GetSessionVars().StmtCtx.AppendWarning(errors.Errorf("The version 2 would collect all statistics not only the selected indexes"))
		return b.buildAnalyzeTable(as, opts, version)
	}
	for _, idx := range tblInfo.Indices {
		if idx.State == model.StatePublic {
			for i, id := range physicalIDs {
				if id == tblInfo.ID {
					id = -1
				}
				info := AnalyzeInfo{
					DBName:        as.TableNames[0].Schema.O,
					TableName:     as.TableNames[0].Name.O,
					PartitionName: names[i],
					TableID:       statistics.AnalyzeTableID{TableID: tblInfo.ID, PartitionID: id},
					Incremental:   as.Incremental,
					StatsVersion:  version,
				}
				p.IdxTasks = append(p.IdxTasks, AnalyzeIndexTask{IndexInfo: idx, AnalyzeInfo: info, TblInfo: tblInfo})
			}
		}
	}
	handleCols := BuildHandleColsForAnalyze(b.ctx, tblInfo, true, nil)
	if handleCols != nil {
		for i, id := range physicalIDs {
			if id == tblInfo.ID {
				id = -1
			}
			info := AnalyzeInfo{
				DBName:        as.TableNames[0].Schema.O,
				TableName:     as.TableNames[0].Name.O,
				PartitionName: names[i],
				TableID:       statistics.AnalyzeTableID{TableID: tblInfo.ID, PartitionID: id},
				Incremental:   as.Incremental,
				StatsVersion:  version,
			}
			p.ColTasks = append(p.ColTasks, AnalyzeColumnsTask{HandleCols: handleCols, AnalyzeInfo: info, TblInfo: tblInfo})
		}
	}
	return p, nil
}

// CMSketchSizeLimit indicates the size limit of CMSketch.
var CMSketchSizeLimit = kv.TxnEntrySizeLimit / binary.MaxVarintLen32

var analyzeOptionLimit = map[ast.AnalyzeOptionType]uint64{
	ast.AnalyzeOptNumBuckets:    1024,
	ast.AnalyzeOptNumTopN:       1024,
	ast.AnalyzeOptCMSketchWidth: CMSketchSizeLimit,
	ast.AnalyzeOptCMSketchDepth: CMSketchSizeLimit,
	ast.AnalyzeOptNumSamples:    500000,
	ast.AnalyzeOptSampleRate:    math.Float64bits(1),
}

var analyzeOptionDefault = map[ast.AnalyzeOptionType]uint64{
	ast.AnalyzeOptNumBuckets:    256,
	ast.AnalyzeOptNumTopN:       20,
	ast.AnalyzeOptCMSketchWidth: 2048,
	ast.AnalyzeOptCMSketchDepth: 5,
	ast.AnalyzeOptNumSamples:    10000,
	ast.AnalyzeOptSampleRate:    math.Float64bits(0),
}

var analyzeOptionDefaultV2 = map[ast.AnalyzeOptionType]uint64{
	ast.AnalyzeOptNumBuckets:    256,
	ast.AnalyzeOptNumTopN:       500,
	ast.AnalyzeOptCMSketchWidth: 2048,
	ast.AnalyzeOptCMSketchDepth: 5,
	ast.AnalyzeOptNumSamples:    0,
	ast.AnalyzeOptSampleRate:    math.Float64bits(-1),
}

func parseAnalyzeOptionsV2(opts []ast.AnalyzeOpt) (map[ast.AnalyzeOptionType]uint64, error) {
	optMap := make(map[ast.AnalyzeOptionType]uint64, len(analyzeOptionDefault))
	sampleNum, sampleRate := uint64(0), 0.0
	for _, opt := range opts {
		datumValue := opt.Value.(*driver.ValueExpr).Datum
		switch opt.Type {
		case ast.AnalyzeOptNumTopN:
			v := datumValue.GetUint64()
			if v > analyzeOptionLimit[opt.Type] {
				return nil, errors.Errorf("Value of analyze option %s should not be larger than %d", ast.AnalyzeOptionString[opt.Type], analyzeOptionLimit[opt.Type])
			}
			optMap[opt.Type] = v
		case ast.AnalyzeOptSampleRate:
			// Only Int/Float/Decimal is accepted, so pass nil here is safe.
			fVal, err := datumValue.ToFloat64(nil)
			if err != nil {
				return nil, err
			}
			limit := math.Float64frombits(analyzeOptionLimit[opt.Type])
			if fVal <= 0 || fVal > limit {
				return nil, errors.Errorf("Value of analyze option %s should not larger than %f, and should be greater than 0", ast.AnalyzeOptionString[opt.Type], limit)
			}
			sampleRate = fVal
			optMap[opt.Type] = math.Float64bits(fVal)
		default:
			v := datumValue.GetUint64()
			if opt.Type == ast.AnalyzeOptNumSamples {
				sampleNum = v
			}
			if v == 0 || v > analyzeOptionLimit[opt.Type] {
				return nil, errors.Errorf("Value of analyze option %s should be positive and not larger than %d", ast.AnalyzeOptionString[opt.Type], analyzeOptionLimit[opt.Type])
			}
			optMap[opt.Type] = v
		}
	}
	if sampleNum > 0 && sampleRate > 0 {
		return nil, errors.Errorf("You can only either set the value of the sample num or set the value of the sample rate. Don't set both of them")
	}
	return optMap, nil
}

func fillAnalyzeOptionsV2(optMap map[ast.AnalyzeOptionType]uint64) map[ast.AnalyzeOptionType]uint64 {
	filledMap := make(map[ast.AnalyzeOptionType]uint64, len(analyzeOptionDefault))
	for key, defaultVal := range analyzeOptionDefaultV2 {
		if val, ok := optMap[key]; ok {
			filledMap[key] = val
		} else {
			filledMap[key] = defaultVal
		}
	}
	return filledMap
}

func handleAnalyzeOptions(opts []ast.AnalyzeOpt, statsVer int) (map[ast.AnalyzeOptionType]uint64, error) {
	optMap := make(map[ast.AnalyzeOptionType]uint64, len(analyzeOptionDefault))
	if statsVer == statistics.Version1 {
		for key, val := range analyzeOptionDefault {
			optMap[key] = val
		}
	} else {
		for key, val := range analyzeOptionDefaultV2 {
			optMap[key] = val
		}
	}
	sampleNum, sampleRate := uint64(0), 0.0
	for _, opt := range opts {
		datumValue := opt.Value.(*driver.ValueExpr).Datum
		switch opt.Type {
		case ast.AnalyzeOptNumTopN:
			v := datumValue.GetUint64()
			if v > analyzeOptionLimit[opt.Type] {
				return nil, errors.Errorf("Value of analyze option %s should not be larger than %d", ast.AnalyzeOptionString[opt.Type], analyzeOptionLimit[opt.Type])
			}
			optMap[opt.Type] = v
		case ast.AnalyzeOptSampleRate:
			// Only Int/Float/Decimal is accepted, so pass nil here is safe.
			fVal, err := datumValue.ToFloat64(nil)
			if err != nil {
				return nil, err
			}
			if fVal > 0 && statsVer == statistics.Version1 {
				return nil, errors.Errorf("Version 1's statistics doesn't support the SAMPLERATE option, please set tidb_analyze_version to 2")
			}
			limit := math.Float64frombits(analyzeOptionLimit[opt.Type])
			if fVal <= 0 || fVal > limit {
				return nil, errors.Errorf("Value of analyze option %s should not larger than %f, and should be greater than 0", ast.AnalyzeOptionString[opt.Type], limit)
			}
			sampleRate = fVal
			optMap[opt.Type] = math.Float64bits(fVal)
		default:
			v := datumValue.GetUint64()
			if opt.Type == ast.AnalyzeOptNumSamples {
				sampleNum = v
			}
			if v == 0 || v > analyzeOptionLimit[opt.Type] {
				return nil, errors.Errorf("Value of analyze option %s should be positive and not larger than %d", ast.AnalyzeOptionString[opt.Type], analyzeOptionLimit[opt.Type])
			}
			optMap[opt.Type] = v
		}
	}
	if sampleNum > 0 && sampleRate > 0 {
		return nil, errors.Errorf("You can only either set the value of the sample num or set the value of the sample rate. Don't set both of them")
	}
	if optMap[ast.AnalyzeOptCMSketchWidth]*optMap[ast.AnalyzeOptCMSketchDepth] > CMSketchSizeLimit {
		return nil, errors.Errorf("cm sketch size(depth * width) should not larger than %d", CMSketchSizeLimit)
	}
	return optMap, nil
}

func (b *PlanBuilder) buildAnalyze(as *ast.AnalyzeTableStmt) (Plan, error) {
	// If enable fast analyze, the storage must be tikv.Storage.
	if _, isTikvStorage := b.ctx.GetStore().(tikv.Storage); !isTikvStorage && b.ctx.GetSessionVars().EnableFastAnalyze {
		return nil, errors.Errorf("Only support fast analyze in tikv storage")
	}
	statsVersion := b.ctx.GetSessionVars().AnalyzeVersion
	if b.ctx.GetSessionVars().EnableFastAnalyze && statsVersion >= statistics.Version2 {
		return nil, errors.Errorf("Fast analyze hasn't reached General Availability and only support analyze version 1 currently")
	}
	for _, tbl := range as.TableNames {
		user := b.ctx.GetSessionVars().User
		var insertErr, selectErr error
		if user != nil {
			insertErr = ErrTableaccessDenied.GenWithStackByArgs("INSERT", user.AuthUsername, user.AuthHostname, tbl.Name.O)
			selectErr = ErrTableaccessDenied.GenWithStackByArgs("SELECT", user.AuthUsername, user.AuthHostname, tbl.Name.O)
		}
		b.visitInfo = appendVisitInfo(b.visitInfo, mysql.InsertPriv, tbl.Schema.O, tbl.Name.O, "", insertErr)
		b.visitInfo = appendVisitInfo(b.visitInfo, mysql.SelectPriv, tbl.Schema.O, tbl.Name.O, "", selectErr)
	}
	opts, err := handleAnalyzeOptions(as.AnalyzeOpts, statsVersion)
	if err != nil {
		return nil, err
	}
	if as.IndexFlag {
		if len(as.IndexNames) == 0 {
			return b.buildAnalyzeAllIndex(as, opts, statsVersion)
		}
		return b.buildAnalyzeIndex(as, opts, statsVersion)
	}
	return b.buildAnalyzeTable(as, opts, statsVersion)
}

func buildShowNextRowID() (*expression.Schema, types.NameSlice) {
	schema := newColumnsWithNames(4)
	schema.Append(buildColumnWithName("", "DB_NAME", mysql.TypeVarchar, mysql.MaxDatabaseNameLength))
	schema.Append(buildColumnWithName("", "TABLE_NAME", mysql.TypeVarchar, mysql.MaxTableNameLength))
	schema.Append(buildColumnWithName("", "COLUMN_NAME", mysql.TypeVarchar, mysql.MaxColumnNameLength))
	schema.Append(buildColumnWithName("", "NEXT_GLOBAL_ROW_ID", mysql.TypeLonglong, 4))
	schema.Append(buildColumnWithName("", "ID_TYPE", mysql.TypeVarchar, 15))
	return schema.col2Schema(), schema.names
}

func buildShowDDLFields() (*expression.Schema, types.NameSlice) {
	schema := newColumnsWithNames(6)
	schema.Append(buildColumnWithName("", "SCHEMA_VER", mysql.TypeLonglong, 4))
	schema.Append(buildColumnWithName("", "OWNER_ID", mysql.TypeVarchar, 64))
	schema.Append(buildColumnWithName("", "OWNER_ADDRESS", mysql.TypeVarchar, 32))
	schema.Append(buildColumnWithName("", "RUNNING_JOBS", mysql.TypeVarchar, 256))
	schema.Append(buildColumnWithName("", "SELF_ID", mysql.TypeVarchar, 64))
	schema.Append(buildColumnWithName("", "QUERY", mysql.TypeVarchar, 256))

	return schema.col2Schema(), schema.names
}

func buildRecoverIndexFields() (*expression.Schema, types.NameSlice) {
	schema := newColumnsWithNames(2)
	schema.Append(buildColumnWithName("", "ADDED_COUNT", mysql.TypeLonglong, 4))
	schema.Append(buildColumnWithName("", "SCAN_COUNT", mysql.TypeLonglong, 4))
	return schema.col2Schema(), schema.names
}

func buildCleanupIndexFields() (*expression.Schema, types.NameSlice) {
	schema := newColumnsWithNames(1)
	schema.Append(buildColumnWithName("", "REMOVED_COUNT", mysql.TypeLonglong, 4))
	return schema.col2Schema(), schema.names
}

func buildShowDDLJobsFields() (*expression.Schema, types.NameSlice) {
	schema := newColumnsWithNames(12)
	schema.Append(buildColumnWithName("", "JOB_ID", mysql.TypeLonglong, 4))
	schema.Append(buildColumnWithName("", "DB_NAME", mysql.TypeVarchar, 64))
	schema.Append(buildColumnWithName("", "TABLE_NAME", mysql.TypeVarchar, 64))
	schema.Append(buildColumnWithName("", "JOB_TYPE", mysql.TypeVarchar, 64))
	schema.Append(buildColumnWithName("", "SCHEMA_STATE", mysql.TypeVarchar, 64))
	schema.Append(buildColumnWithName("", "SCHEMA_ID", mysql.TypeLonglong, 4))
	schema.Append(buildColumnWithName("", "TABLE_ID", mysql.TypeLonglong, 4))
	schema.Append(buildColumnWithName("", "ROW_COUNT", mysql.TypeLonglong, 4))
	schema.Append(buildColumnWithName("", "CREATE_TIME", mysql.TypeDatetime, 19))
	schema.Append(buildColumnWithName("", "START_TIME", mysql.TypeDatetime, 19))
	schema.Append(buildColumnWithName("", "END_TIME", mysql.TypeDatetime, 19))
	schema.Append(buildColumnWithName("", "STATE", mysql.TypeVarchar, 64))
	return schema.col2Schema(), schema.names
}

func buildTableRegionsSchema() (*expression.Schema, types.NameSlice) {
	schema := newColumnsWithNames(11)
	schema.Append(buildColumnWithName("", "REGION_ID", mysql.TypeLonglong, 4))
	schema.Append(buildColumnWithName("", "START_KEY", mysql.TypeVarchar, 64))
	schema.Append(buildColumnWithName("", "END_KEY", mysql.TypeVarchar, 64))
	schema.Append(buildColumnWithName("", "LEADER_ID", mysql.TypeLonglong, 4))
	schema.Append(buildColumnWithName("", "LEADER_STORE_ID", mysql.TypeLonglong, 4))
	schema.Append(buildColumnWithName("", "PEERS", mysql.TypeVarchar, 64))
	schema.Append(buildColumnWithName("", "SCATTERING", mysql.TypeTiny, 1))
	schema.Append(buildColumnWithName("", "WRITTEN_BYTES", mysql.TypeLonglong, 4))
	schema.Append(buildColumnWithName("", "READ_BYTES", mysql.TypeLonglong, 4))
	schema.Append(buildColumnWithName("", "APPROXIMATE_SIZE(MB)", mysql.TypeLonglong, 4))
	schema.Append(buildColumnWithName("", "APPROXIMATE_KEYS", mysql.TypeLonglong, 4))
	return schema.col2Schema(), schema.names
}

func buildSplitRegionsSchema() (*expression.Schema, types.NameSlice) {
	schema := newColumnsWithNames(2)
	schema.Append(buildColumnWithName("", "TOTAL_SPLIT_REGION", mysql.TypeLonglong, 4))
	schema.Append(buildColumnWithName("", "SCATTER_FINISH_RATIO", mysql.TypeDouble, 8))
	return schema.col2Schema(), schema.names
}

func buildShowDDLJobQueriesFields() (*expression.Schema, types.NameSlice) {
	schema := newColumnsWithNames(1)
	schema.Append(buildColumnWithName("", "QUERY", mysql.TypeVarchar, 256))
	return schema.col2Schema(), schema.names
}

func buildShowSlowSchema() (*expression.Schema, types.NameSlice) {
	longlongSize, _ := mysql.GetDefaultFieldLengthAndDecimal(mysql.TypeLonglong)
	tinySize, _ := mysql.GetDefaultFieldLengthAndDecimal(mysql.TypeTiny)
	timestampSize, _ := mysql.GetDefaultFieldLengthAndDecimal(mysql.TypeTimestamp)
	durationSize, _ := mysql.GetDefaultFieldLengthAndDecimal(mysql.TypeDuration)

	schema := newColumnsWithNames(11)
	schema.Append(buildColumnWithName("", "SQL", mysql.TypeVarchar, 4096))
	schema.Append(buildColumnWithName("", "START", mysql.TypeTimestamp, timestampSize))
	schema.Append(buildColumnWithName("", "DURATION", mysql.TypeDuration, durationSize))
	schema.Append(buildColumnWithName("", "DETAILS", mysql.TypeVarchar, 256))
	schema.Append(buildColumnWithName("", "SUCC", mysql.TypeTiny, tinySize))
	schema.Append(buildColumnWithName("", "CONN_ID", mysql.TypeLonglong, longlongSize))
	schema.Append(buildColumnWithName("", "TRANSACTION_TS", mysql.TypeLonglong, longlongSize))
	schema.Append(buildColumnWithName("", "USER", mysql.TypeVarchar, 32))
	schema.Append(buildColumnWithName("", "DB", mysql.TypeVarchar, 64))
	schema.Append(buildColumnWithName("", "TABLE_IDS", mysql.TypeVarchar, 256))
	schema.Append(buildColumnWithName("", "INDEX_IDS", mysql.TypeVarchar, 256))
	schema.Append(buildColumnWithName("", "INTERNAL", mysql.TypeTiny, tinySize))
	schema.Append(buildColumnWithName("", "DIGEST", mysql.TypeVarchar, 64))
	return schema.col2Schema(), schema.names
}

func buildCancelDDLJobsFields() (*expression.Schema, types.NameSlice) {
	schema := newColumnsWithNames(2)
	schema.Append(buildColumnWithName("", "JOB_ID", mysql.TypeVarchar, 64))
	schema.Append(buildColumnWithName("", "RESULT", mysql.TypeVarchar, 128))

	return schema.col2Schema(), schema.names
}

func buildBRIESchema() (*expression.Schema, types.NameSlice) {
	longlongSize, _ := mysql.GetDefaultFieldLengthAndDecimal(mysql.TypeLonglong)
	datetimeSize, _ := mysql.GetDefaultFieldLengthAndDecimal(mysql.TypeDatetime)

	schema := newColumnsWithNames(5)
	schema.Append(buildColumnWithName("", "Destination", mysql.TypeVarchar, 255))
	schema.Append(buildColumnWithName("", "Size", mysql.TypeLonglong, longlongSize))
	schema.Append(buildColumnWithName("", "BackupTS", mysql.TypeLonglong, longlongSize))
	schema.Append(buildColumnWithName("", "Queue Time", mysql.TypeDatetime, datetimeSize))
	schema.Append(buildColumnWithName("", "Execution Time", mysql.TypeDatetime, datetimeSize))
	return schema.col2Schema(), schema.names
}

func buildShowTelemetrySchema() (*expression.Schema, types.NameSlice) {
	schema := newColumnsWithNames(1)
	schema.Append(buildColumnWithName("", "TRACKING_ID", mysql.TypeVarchar, 64))
	schema.Append(buildColumnWithName("", "LAST_STATUS", mysql.TypeString, mysql.MaxBlobWidth))
	schema.Append(buildColumnWithName("", "DATA_PREVIEW", mysql.TypeString, mysql.MaxBlobWidth))
	return schema.col2Schema(), schema.names
}

func buildColumnWithName(tableName, name string, tp byte, size int) (*expression.Column, *types.FieldName) {
	cs, cl := types.DefaultCharsetForType(tp)
	flag := mysql.UnsignedFlag
	if tp == mysql.TypeVarchar || tp == mysql.TypeBlob {
		cs = charset.CharsetUTF8MB4
		cl = charset.CollationUTF8MB4
		flag = 0
	}

	fieldType := &types.FieldType{
		Charset: cs,
		Collate: cl,
		Tp:      tp,
		Flen:    size,
		Flag:    flag,
	}
	return &expression.Column{
		RetType: fieldType,
	}, &types.FieldName{DBName: util2.InformationSchemaName, TblName: model.NewCIStr(tableName), ColName: model.NewCIStr(name)}
}

type columnsWithNames struct {
	cols  []*expression.Column
	names types.NameSlice
}

func newColumnsWithNames(c int) *columnsWithNames {
	return &columnsWithNames{
		cols:  make([]*expression.Column, 0, 2),
		names: make(types.NameSlice, 0, 2),
	}
}

func (cwn *columnsWithNames) Append(col *expression.Column, name *types.FieldName) {
	cwn.cols = append(cwn.cols, col)
	cwn.names = append(cwn.names, name)
}

func (cwn *columnsWithNames) col2Schema() *expression.Schema {
	return expression.NewSchema(cwn.cols...)
}

// splitWhere split a where expression to a list of AND conditions.
func splitWhere(where ast.ExprNode) []ast.ExprNode {
	var conditions []ast.ExprNode
	switch x := where.(type) {
	case nil:
	case *ast.BinaryOperationExpr:
		if x.Op == opcode.LogicAnd {
			conditions = append(conditions, splitWhere(x.L)...)
			conditions = append(conditions, splitWhere(x.R)...)
		} else {
			conditions = append(conditions, x)
		}
	case *ast.ParenthesesExpr:
		conditions = append(conditions, splitWhere(x.Expr)...)
	default:
		conditions = append(conditions, where)
	}
	return conditions
}

func (b *PlanBuilder) buildShow(ctx context.Context, show *ast.ShowStmt) (Plan, error) {
	p := LogicalShow{
		ShowContents: ShowContents{
			Tp:          show.Tp,
			DBName:      show.DBName,
			Table:       show.Table,
			Partition:   show.Partition,
			Column:      show.Column,
			IndexName:   show.IndexName,
			Flag:        show.Flag,
			User:        show.User,
			Roles:       show.Roles,
			Graph:       show.Graph,
			Full:        show.Full,
			IfNotExists: show.IfNotExists,
			GlobalScope: show.GlobalScope,
			Extended:    show.Extended,
		},
	}.Init(b.ctx)
	isView := false
	isSequence := false

	switch show.Tp {
<<<<<<< HEAD
	case ast.ShowTables, ast.ShowTableStatus, ast.ShowGraphs:
=======
	case ast.ShowColumns:
		var extractor ShowColumnsTableExtractor
		if extractor.Extract(show) {
			p.Extractor = &extractor
			// avoid to build Selection.
			show.Pattern = nil
		}
	case ast.ShowTables:
		if p.DBName == "" {
			return nil, ErrNoDB
		}
		var extractor ShowTablesTableExtractor
		if extractor.Extract(show) {
			p.Extractor = &extractor
			// Avoid building Selection.
			show.Pattern = nil
		}
	case ast.ShowTableStatus:
>>>>>>> 36a98104
		if p.DBName == "" {
			return nil, ErrNoDB
		}
	case ast.ShowCreateTable, ast.ShowCreateSequence, ast.ShowPlacementForTable, ast.ShowPlacementForPartition:
		var err error
		if table, err := b.is.TableByName(show.Table.Schema, show.Table.Name); err == nil {
			isView = table.Meta().IsView()
			isSequence = table.Meta().IsSequence()
		}
		user := b.ctx.GetSessionVars().User
		if isView {
			if user != nil {
				err = ErrTableaccessDenied.GenWithStackByArgs("SHOW VIEW", user.AuthUsername, user.AuthHostname, show.Table.Name.L)
			}
			b.visitInfo = appendVisitInfo(b.visitInfo, mysql.ShowViewPriv, show.Table.Schema.L, show.Table.Name.L, "", err)
		} else {
			if user != nil {
				err = ErrTableaccessDenied.GenWithStackByArgs("SHOW", user.AuthUsername, user.AuthHostname, show.Table.Name.L)
			}
			b.visitInfo = appendVisitInfo(b.visitInfo, mysql.AllPrivMask, show.Table.Schema.L, show.Table.Name.L, "", err)
		}
	case ast.ShowConfig:
		privErr := ErrSpecificAccessDenied.GenWithStackByArgs("CONFIG")
		b.visitInfo = appendVisitInfo(b.visitInfo, mysql.ConfigPriv, "", "", "", privErr)
	case ast.ShowCreateView:
		var err error
		user := b.ctx.GetSessionVars().User
		if user != nil {
			err = ErrTableaccessDenied.GenWithStackByArgs("SELECT", user.AuthUsername, user.AuthHostname, show.Table.Name.L)
		}
		b.visitInfo = appendVisitInfo(b.visitInfo, mysql.SelectPriv, show.Table.Schema.L, show.Table.Name.L, "", err)
		if user != nil {
			err = ErrTableaccessDenied.GenWithStackByArgs("SHOW VIEW", user.AuthUsername, user.AuthHostname, show.Table.Name.L)
		}
		b.visitInfo = appendVisitInfo(b.visitInfo, mysql.ShowViewPriv, show.Table.Schema.L, show.Table.Name.L, "", err)
	case ast.ShowBackups:
		err := ErrSpecificAccessDenied.GenWithStackByArgs("SUPER or BACKUP_ADMIN")
		b.visitInfo = appendDynamicVisitInfo(b.visitInfo, "BACKUP_ADMIN", false, err)
	case ast.ShowRestores:
		err := ErrSpecificAccessDenied.GenWithStackByArgs("SUPER or RESTORE_ADMIN")
		b.visitInfo = appendDynamicVisitInfo(b.visitInfo, "RESTORE_ADMIN", false, err)
	case ast.ShowTableNextRowId:
		p := &ShowNextRowID{TableName: show.Table}
		p.setSchemaAndNames(buildShowNextRowID())
		b.visitInfo = appendVisitInfo(b.visitInfo, mysql.SelectPriv, show.Table.Schema.L, show.Table.Name.L, "", ErrPrivilegeCheckFail)
		return p, nil
	case ast.ShowStatsBuckets, ast.ShowStatsHistograms, ast.ShowStatsMeta, ast.ShowStatsExtended, ast.ShowStatsHealthy, ast.ShowStatsTopN, ast.ShowHistogramsInFlight, ast.ShowColumnStatsUsage:
		user := b.ctx.GetSessionVars().User
		var err error
		if user != nil {
			err = ErrDBaccessDenied.GenWithStackByArgs(user.AuthUsername, user.AuthHostname, mysql.SystemDB)
		}
		b.visitInfo = appendVisitInfo(b.visitInfo, mysql.SelectPriv, mysql.SystemDB, "", "", err)
	case ast.ShowRegions:
		tableInfo, err := b.is.TableByName(show.Table.Schema, show.Table.Name)
		if err != nil {
			return nil, err
		}
		if tableInfo.Meta().TempTableType != model.TempTableNone {
			return nil, ErrOptOnTemporaryTable.GenWithStackByArgs("show table regions")
		}
	case ast.ShowCreateGraph, ast.ShowCreatePropertyGraph:
		if _, ok := b.is.GraphByName(show.Graph.Schema, show.Graph.Name); !ok {
			return nil, infoschema.ErrGraphNotExists.GenWithStackByArgs(show.Graph.Schema, show.Graph.Name)
		}
		var err error
		user := b.ctx.GetSessionVars().User
		if user != nil {
			err = ErrGraphAccessDenied.GenWithStackByArgs("SHOW", user.AuthUsername, user.AuthHostname, show.Graph.Name.L)
		}
		b.visitInfo = appendVisitInfo(b.visitInfo, mysql.AllPrivMask, "", "", "", err)
	}
	schema, names := buildShowSchema(show, isView, isSequence)
	p.SetSchema(schema)
	p.names = names
	for _, col := range p.schema.Columns {
		col.UniqueID = b.ctx.GetSessionVars().AllocPlanColumnID()
	}
	var err error
	var np LogicalPlan
	np = p
	if show.Pattern != nil {
		show.Pattern.Expr = &ast.ColumnNameExpr{
			Name: &ast.ColumnName{Name: p.OutputNames()[0].ColName},
		}
		np, err = b.buildSelection(ctx, np, show.Pattern, nil)
		if err != nil {
			return nil, err
		}
	}
	if show.Where != nil {
		np, err = b.buildSelection(ctx, np, show.Where, nil)
		if err != nil {
			return nil, err
		}
	}
	if np != p {
		b.optFlag |= flagEliminateProjection
		fieldsLen := len(p.schema.Columns)
		proj := LogicalProjection{Exprs: make([]expression.Expression, 0, fieldsLen)}.Init(b.ctx, 0)
		schema := expression.NewSchema(make([]*expression.Column, 0, fieldsLen)...)
		for _, col := range p.schema.Columns {
			proj.Exprs = append(proj.Exprs, col)
			newCol := col.Clone().(*expression.Column)
			newCol.UniqueID = b.ctx.GetSessionVars().AllocPlanColumnID()
			schema.Append(newCol)
		}
		proj.SetSchema(schema)
		proj.SetChildren(np)
		proj.SetOutputNames(np.OutputNames())
		np = proj
	}
	if show.Tp == ast.ShowVariables || show.Tp == ast.ShowStatus {
		b.curClause = orderByClause
		orderByCol := np.Schema().Columns[0].Clone().(*expression.Column)
		sort := LogicalSort{
			ByItems: []*util.ByItems{{Expr: orderByCol}},
		}.Init(b.ctx, b.getSelectOffset())
		sort.SetChildren(np)
		np = sort
	}
	return np, nil
}

func (b *PlanBuilder) buildSimple(ctx context.Context, node ast.StmtNode) (Plan, error) {
	p := &Simple{Statement: node}

	switch raw := node.(type) {
	case *ast.FlushStmt:
		err := ErrSpecificAccessDenied.GenWithStackByArgs("RELOAD")
		b.visitInfo = appendVisitInfo(b.visitInfo, mysql.ReloadPriv, "", "", "", err)
	case *ast.AlterInstanceStmt:
		err := ErrSpecificAccessDenied.GenWithStack("SUPER")
		b.visitInfo = appendVisitInfo(b.visitInfo, mysql.SuperPriv, "", "", "", err)
	case *ast.RenameUserStmt:
		err := ErrSpecificAccessDenied.GenWithStackByArgs("CREATE USER")
		b.visitInfo = appendVisitInfo(b.visitInfo, mysql.CreateUserPriv, "", "", "", err)
	case *ast.GrantStmt:
		var err error
		b.visitInfo, err = collectVisitInfoFromGrantStmt(b.ctx, b.visitInfo, raw)
		if err != nil {
			return nil, err
		}
	case *ast.BRIEStmt:
		p.setSchemaAndNames(buildBRIESchema())
		if raw.Kind == ast.BRIEKindRestore {
			err := ErrSpecificAccessDenied.GenWithStackByArgs("SUPER or RESTORE_ADMIN")
			b.visitInfo = appendDynamicVisitInfo(b.visitInfo, "RESTORE_ADMIN", false, err)
		} else {
			err := ErrSpecificAccessDenied.GenWithStackByArgs("SUPER or BACKUP_ADMIN")
			b.visitInfo = appendDynamicVisitInfo(b.visitInfo, "BACKUP_ADMIN", false, err)
		}
	case *ast.GrantRoleStmt:
		err := ErrSpecificAccessDenied.GenWithStackByArgs("SUPER or ROLE_ADMIN")
		b.visitInfo = appendDynamicVisitInfo(b.visitInfo, "ROLE_ADMIN", false, err)
	case *ast.RevokeRoleStmt:
		err := ErrSpecificAccessDenied.GenWithStackByArgs("SUPER or ROLE_ADMIN")
		b.visitInfo = appendDynamicVisitInfo(b.visitInfo, "ROLE_ADMIN", false, err)
		// Check if any of the users are RESTRICTED
		for _, user := range raw.Users {
			b.visitInfo = appendVisitInfoIsRestrictedUser(b.visitInfo, b.ctx, user, "RESTRICTED_USER_ADMIN")
		}
	case *ast.RevokeStmt:
		var err error
		b.visitInfo, err = collectVisitInfoFromRevokeStmt(b.ctx, b.visitInfo, raw)
		if err != nil {
			return nil, err
		}
	case *ast.KillStmt:
		// All users can kill their own connections regardless.
		// If you have the SUPER privilege, you can kill all threads and statements unless SEM is enabled.
		// In which case you require RESTRICTED_CONNECTION_ADMIN to kill connections that belong to RESTRICTED_USER_ADMIN users.
		sm := b.ctx.GetSessionManager()
		if sm != nil {
			if pi, ok := sm.GetProcessInfo(raw.ConnectionID); ok {
				loginUser := b.ctx.GetSessionVars().User
				if pi.User != loginUser.Username {
					err := ErrSpecificAccessDenied.GenWithStackByArgs("SUPER or CONNECTION_ADMIN")
					b.visitInfo = appendDynamicVisitInfo(b.visitInfo, "CONNECTION_ADMIN", false, err)
					b.visitInfo = appendVisitInfoIsRestrictedUser(b.visitInfo, b.ctx, &auth.UserIdentity{Username: pi.User, Hostname: pi.Host}, "RESTRICTED_CONNECTION_ADMIN")
				}
			} else if raw.ConnectionID == util2.GetAutoAnalyzeProcID() {
				// Only the users with SUPER or CONNECTION_ADMIN privilege can kill auto analyze.
				err := ErrSpecificAccessDenied.GenWithStackByArgs("SUPER or CONNECTION_ADMIN")
				b.visitInfo = appendDynamicVisitInfo(b.visitInfo, "CONNECTION_ADMIN", false, err)
			}
		}
	case *ast.UseStmt:
		if raw.DBName == "" {
			return nil, ErrNoDB
		}
	case *ast.DropUserStmt:
		// The main privilege checks for DROP USER are currently performed in executor/simple.go
		// because they use complex OR conditions (not supported by visitInfo).
		for _, user := range raw.UserList {
			b.visitInfo = appendVisitInfoIsRestrictedUser(b.visitInfo, b.ctx, user, "RESTRICTED_USER_ADMIN")
		}
	case *ast.SetPwdStmt:
		if raw.User != nil {
			b.visitInfo = appendVisitInfoIsRestrictedUser(b.visitInfo, b.ctx, raw.User, "RESTRICTED_USER_ADMIN")
		}
	case *ast.ShutdownStmt:
		b.visitInfo = appendVisitInfo(b.visitInfo, mysql.ShutdownPriv, "", "", "", nil)
	case *ast.BeginStmt:
		readTS := b.ctx.GetSessionVars().TxnReadTS.PeakTxnReadTS()
		if raw.AsOf != nil {
			startTS, err := staleread.CalculateAsOfTsExpr(b.ctx, raw.AsOf)
			if err != nil {
				return nil, err
			}
			if err := sessionctx.ValidateStaleReadTS(ctx, b.ctx, startTS); err != nil {
				return nil, err
			}
			p.StaleTxnStartTS = startTS
		} else if readTS > 0 {
			p.StaleTxnStartTS = readTS
			// consume read ts here
			b.ctx.GetSessionVars().TxnReadTS.UseTxnReadTS()
		}
	}
	return p, nil
}

func collectVisitInfoFromRevokeStmt(sctx sessionctx.Context, vi []visitInfo, stmt *ast.RevokeStmt) ([]visitInfo, error) {
	// To use REVOKE, you must have the GRANT OPTION privilege,
	// and you must have the privileges that you are granting.
	dbName := stmt.Level.DBName
	tableName := stmt.Level.TableName
	// This supports a local revoke SELECT on tablename, but does
	// not add dbName to the visitInfo of a *.* grant.
	if dbName == "" && stmt.Level.Level != ast.GrantLevelGlobal {
		if sctx.GetSessionVars().CurrentDB == "" {
			return nil, ErrNoDB
		}
		dbName = sctx.GetSessionVars().CurrentDB
	}
	var nonDynamicPrivilege bool
	var allPrivs []mysql.PrivilegeType
	for _, item := range stmt.Privs {
		if item.Priv == mysql.ExtendedPriv {
			vi = appendDynamicVisitInfo(vi, strings.ToUpper(item.Name), true, nil) // verified in MySQL: requires the dynamic grant option to revoke.
			continue
		}
		nonDynamicPrivilege = true
		if item.Priv == mysql.AllPriv {
			switch stmt.Level.Level {
			case ast.GrantLevelGlobal:
				allPrivs = mysql.AllGlobalPrivs
			case ast.GrantLevelDB:
				allPrivs = mysql.AllDBPrivs
			case ast.GrantLevelTable:
				allPrivs = mysql.AllTablePrivs
			}
			break
		}
		vi = appendVisitInfo(vi, item.Priv, dbName, tableName, "", nil)
	}

	for _, priv := range allPrivs {
		vi = appendVisitInfo(vi, priv, dbName, tableName, "", nil)
	}
	for _, u := range stmt.Users {
		// For SEM, make sure the users are not restricted
		vi = appendVisitInfoIsRestrictedUser(vi, sctx, u.User, "RESTRICTED_USER_ADMIN")
	}
	if nonDynamicPrivilege {
		// Dynamic privileges use their own GRANT OPTION. If there were any non-dynamic privilege requests,
		// we need to attach the "GLOBAL" version of the GRANT OPTION.
		vi = appendVisitInfo(vi, mysql.GrantPriv, dbName, tableName, "", nil)
	}
	return vi, nil
}

// appendVisitInfoIsRestrictedUser appends additional visitInfo if the user has a
// special privilege called "RESTRICTED_USER_ADMIN". It only applies when SEM is enabled.
func appendVisitInfoIsRestrictedUser(visitInfo []visitInfo, sctx sessionctx.Context, user *auth.UserIdentity, priv string) []visitInfo {
	if !sem.IsEnabled() {
		return visitInfo
	}
	checker := privilege.GetPrivilegeManager(sctx)
	if checker != nil && checker.RequestDynamicVerificationWithUser("RESTRICTED_USER_ADMIN", false, user) {
		err := ErrSpecificAccessDenied.GenWithStackByArgs(priv)
		visitInfo = appendDynamicVisitInfo(visitInfo, priv, false, err)
	}
	return visitInfo
}

func collectVisitInfoFromGrantStmt(sctx sessionctx.Context, vi []visitInfo, stmt *ast.GrantStmt) ([]visitInfo, error) {
	// To use GRANT, you must have the GRANT OPTION privilege,
	// and you must have the privileges that you are granting.
	dbName := stmt.Level.DBName
	tableName := stmt.Level.TableName
	// This supports a local revoke SELECT on tablename, but does
	// not add dbName to the visitInfo of a *.* grant.
	if dbName == "" && stmt.Level.Level != ast.GrantLevelGlobal {
		if sctx.GetSessionVars().CurrentDB == "" {
			return nil, ErrNoDB
		}
		dbName = sctx.GetSessionVars().CurrentDB
	}
	var nonDynamicPrivilege bool
	var allPrivs []mysql.PrivilegeType
	for _, item := range stmt.Privs {
		if item.Priv == mysql.ExtendedPriv {
			// The observed MySQL behavior is that the error is:
			// ERROR 1227 (42000): Access denied; you need (at least one of) the GRANT OPTION privilege(s) for this operation
			// This is ambiguous, because it doesn't say the GRANT OPTION for which dynamic privilege.

			// In privilege/privileges/cache.go:RequestDynamicVerification SUPER+Grant_Priv will also be accepted here by TiDB, but it is *not* by MySQL.
			// This extension is currently required because:
			// - The visitInfo system does not accept OR conditions. There are many scenarios where SUPER or a DYNAMIC privilege are supported,
			//   this is the one case where SUPER is not intended to be an alternative.
			// - The "ALL" privilege for TiDB does not include all dynamic privileges. This could be fixed by a bootstrap task to assign all SUPER users
			//   with dynamic privileges.

			err := ErrSpecificAccessDenied.GenWithStackByArgs("GRANT OPTION")
			vi = appendDynamicVisitInfo(vi, item.Name, true, err)
			continue
		}
		nonDynamicPrivilege = true
		if item.Priv == mysql.AllPriv {
			switch stmt.Level.Level {
			case ast.GrantLevelGlobal:
				allPrivs = mysql.AllGlobalPrivs
			case ast.GrantLevelDB:
				allPrivs = mysql.AllDBPrivs
			case ast.GrantLevelTable:
				allPrivs = mysql.AllTablePrivs
			}
			break
		}
		vi = appendVisitInfo(vi, item.Priv, dbName, tableName, "", nil)
	}

	for _, priv := range allPrivs {
		vi = appendVisitInfo(vi, priv, dbName, tableName, "", nil)
	}
	if nonDynamicPrivilege {
		// Dynamic privileges use their own GRANT OPTION. If there were any non-dynamic privilege requests,
		// we need to attach the "GLOBAL" version of the GRANT OPTION.
		vi = appendVisitInfo(vi, mysql.GrantPriv, dbName, tableName, "", nil)
	}
	return vi, nil
}

func (b *PlanBuilder) getDefaultValue(col *table.Column) (*expression.Constant, error) {
	var (
		value types.Datum
		err   error
	)
	if col.DefaultIsExpr && col.DefaultExpr != nil {
		value, err = table.EvalColDefaultExpr(b.ctx, col.ToInfo(), col.DefaultExpr)
	} else {
		value, err = table.GetColDefaultValue(b.ctx, col.ToInfo())
	}
	if err != nil {
		return nil, err
	}
	return &expression.Constant{Value: value, RetType: &col.FieldType}, nil
}

// resolveGeneratedColumns resolves generated columns with their generation
// expressions respectively. onDups indicates which columns are in on-duplicate list.
func (b *PlanBuilder) resolveGeneratedColumns(ctx context.Context, columns []*table.Column, onDups map[string]struct{}, mockPlan LogicalPlan) (igc InsertGeneratedColumns, err error) {
	for _, column := range columns {
		if !column.IsGenerated() {
			continue
		}
		columnName := &ast.ColumnName{Name: column.Name}
		columnName.SetText(nil, column.Name.O)

		idx, err := expression.FindFieldName(mockPlan.OutputNames(), columnName)
		if err != nil {
			return igc, err
		}
		colExpr := mockPlan.Schema().Columns[idx]

		expr, _, err := b.rewrite(ctx, column.GeneratedExpr, mockPlan, nil, true)
		if err != nil {
			return igc, err
		}

		igc.Columns = append(igc.Columns, columnName)
		igc.Exprs = append(igc.Exprs, expr)
		if onDups == nil {
			continue
		}
		for dep := range column.Dependences {
			if _, ok := onDups[dep]; ok {
				assign := &expression.Assignment{Col: colExpr, ColName: column.Name, Expr: expr}
				igc.OnDuplicates = append(igc.OnDuplicates, assign)
				break
			}
		}
	}
	return igc, nil
}

func (b *PlanBuilder) buildInsert(ctx context.Context, insert *ast.InsertStmt) (Plan, error) {
	ts, ok := insert.Table.TableRefs.Left.(*ast.TableSource)
	if !ok {
		return nil, infoschema.ErrTableNotExists.GenWithStackByArgs()
	}
	tn, ok := ts.Source.(*ast.TableName)
	if !ok {
		return nil, infoschema.ErrTableNotExists.GenWithStackByArgs()
	}
	tableInfo := tn.TableInfo
	if tableInfo.IsView() {
		err := errors.Errorf("insert into view %s is not supported now", tableInfo.Name.O)
		if insert.IsReplace {
			err = errors.Errorf("replace into view %s is not supported now", tableInfo.Name.O)
		}
		return nil, err
	}
	if tableInfo.IsSequence() {
		err := errors.Errorf("insert into sequence %s is not supported now", tableInfo.Name.O)
		if insert.IsReplace {
			err = errors.Errorf("replace into sequence %s is not supported now", tableInfo.Name.O)
		}
		return nil, err
	}
	// Build Schema with DBName otherwise ColumnRef with DBName cannot match any Column in Schema.
	schema, names, err := expression.TableInfo2SchemaAndNames(b.ctx, tn.Schema, tableInfo)
	if err != nil {
		return nil, err
	}
	tableInPlan, ok := b.is.TableByID(tableInfo.ID)
	if !ok {
		return nil, errors.Errorf("Can't get table %s", tableInfo.Name.O)
	}

	insertPlan := Insert{
		Table:         tableInPlan,
		Columns:       insert.Columns,
		tableSchema:   schema,
		tableColNames: names,
		IsReplace:     insert.IsReplace,
	}.Init(b.ctx)

	if tableInfo.GetPartitionInfo() != nil && len(insert.PartitionNames) != 0 {
		givenPartitionSets := make(map[int64]struct{}, len(insert.PartitionNames))
		// check partition by name.
		for _, name := range insert.PartitionNames {
			id, err := tables.FindPartitionByName(tableInfo, name.L)
			if err != nil {
				return nil, err
			}
			givenPartitionSets[id] = struct{}{}
		}
		pt := tableInPlan.(table.PartitionedTable)
		insertPlan.Table = tables.NewPartitionTableWithGivenSets(pt, givenPartitionSets)
	} else if len(insert.PartitionNames) != 0 {
		return nil, ErrPartitionClauseOnNonpartitioned
	}

	user := b.ctx.GetSessionVars().User
	var authErr error
	if user != nil {
		authErr = ErrTableaccessDenied.GenWithStackByArgs("INSERT", user.AuthUsername, user.AuthHostname, tableInfo.Name.L)
	}

	b.visitInfo = appendVisitInfo(b.visitInfo, mysql.InsertPriv, tn.DBInfo.Name.L,
		tableInfo.Name.L, "", authErr)

	// `REPLACE INTO` requires both INSERT + DELETE privilege
	// `ON DUPLICATE KEY UPDATE` requires both INSERT + UPDATE privilege
	var extraPriv mysql.PrivilegeType
	if insert.IsReplace {
		extraPriv = mysql.DeletePriv
	} else if insert.OnDuplicate != nil {
		extraPriv = mysql.UpdatePriv
	}
	if extraPriv != 0 {
		if user != nil {
			cmd := strings.ToUpper(mysql.Priv2Str[extraPriv])
			authErr = ErrTableaccessDenied.GenWithStackByArgs(cmd, user.AuthUsername, user.AuthHostname, tableInfo.Name.L)
		}
		b.visitInfo = appendVisitInfo(b.visitInfo, extraPriv, tn.DBInfo.Name.L, tableInfo.Name.L, "", authErr)
	}

	mockTablePlan := LogicalTableDual{}.Init(b.ctx, b.getSelectOffset())
	mockTablePlan.SetSchema(insertPlan.tableSchema)
	mockTablePlan.names = insertPlan.tableColNames

	checkRefColumn := func(n ast.Node) ast.Node {
		if insertPlan.NeedFillDefaultValue {
			return n
		}
		switch n.(type) {
		case *ast.ColumnName, *ast.ColumnNameExpr:
			insertPlan.NeedFillDefaultValue = true
		}
		return n
	}

	if len(insert.Setlist) > 0 {
		// Branch for `INSERT ... SET ...`.
		err := b.buildSetValuesOfInsert(ctx, insert, insertPlan, mockTablePlan, checkRefColumn)
		if err != nil {
			return nil, err
		}
	} else if len(insert.Lists) > 0 {
		// Branch for `INSERT ... VALUES ...`.
		err := b.buildValuesListOfInsert(ctx, insert, insertPlan, mockTablePlan, checkRefColumn)
		if err != nil {
			return nil, err
		}
	} else {
		// Branch for `INSERT ... SELECT ...`.
		err := b.buildSelectPlanOfInsert(ctx, insert, insertPlan)
		if err != nil {
			return nil, err
		}
	}

	mockTablePlan.SetSchema(insertPlan.Schema4OnDuplicate)
	mockTablePlan.names = insertPlan.names4OnDuplicate

	onDupColSet, err := insertPlan.resolveOnDuplicate(insert.OnDuplicate, tableInfo, func(node ast.ExprNode) (expression.Expression, error) {
		return b.rewriteInsertOnDuplicateUpdate(ctx, node, mockTablePlan, insertPlan)
	})
	if err != nil {
		return nil, err
	}

	// Calculate generated columns.
	mockTablePlan.schema = insertPlan.tableSchema
	mockTablePlan.names = insertPlan.tableColNames
	insertPlan.GenCols, err = b.resolveGeneratedColumns(ctx, insertPlan.Table.Cols(), onDupColSet, mockTablePlan)
	if err != nil {
		return nil, err
	}

	err = insertPlan.ResolveIndices()
	return insertPlan, err
}

func (p *Insert) resolveOnDuplicate(onDup []*ast.Assignment, tblInfo *model.TableInfo, yield func(ast.ExprNode) (expression.Expression, error)) (map[string]struct{}, error) {
	onDupColSet := make(map[string]struct{}, len(onDup))
	colMap := make(map[string]*table.Column, len(p.Table.Cols()))
	for _, col := range p.Table.Cols() {
		colMap[col.Name.L] = col
	}
	for _, assign := range onDup {
		// Check whether the column to be updated exists in the source table.
		idx, err := expression.FindFieldName(p.tableColNames, assign.Column)
		if err != nil {
			return nil, err
		} else if idx < 0 {
			return nil, ErrUnknownColumn.GenWithStackByArgs(assign.Column.OrigColName(), clauseMsg[fieldList])
		}

		column := colMap[assign.Column.Name.L]
		if column.Hidden {
			return nil, ErrUnknownColumn.GenWithStackByArgs(column.Name, clauseMsg[fieldList])
		}
		// Check whether the column to be updated is the generated column.
		// Note: For INSERT, REPLACE, and UPDATE, if a generated column is inserted into, replaced, or updated explicitly, the only permitted value is DEFAULT.
		// see https://dev.mysql.com/doc/refman/8.0/en/create-table-generated-columns.html
		if column.IsGenerated() {
			if IsDefaultExprSameColumn(p.tableColNames[idx:idx+1], assign.Expr) {
				continue
			}
			return nil, ErrBadGeneratedColumn.GenWithStackByArgs(assign.Column.Name.O, tblInfo.Name.O)
		}
		defaultExpr := extractDefaultExpr(assign.Expr)
		if defaultExpr != nil {
			defaultExpr.Name = assign.Column
		}

		onDupColSet[column.Name.L] = struct{}{}

		expr, err := yield(assign.Expr)
		if err != nil {
			// Throw other error as soon as possible except ErrSubqueryMoreThan1Row which need duplicate in insert in triggered.
			// Refer to https://github.com/pingcap/tidb/issues/29260 for more information.
			if terr, ok := errors.Cause(err).(*terror.Error); !(ok && ErrSubqueryMoreThan1Row.Code() == terr.Code()) {
				return nil, err
			}
		}

		p.OnDuplicate = append(p.OnDuplicate, &expression.Assignment{
			Col:     p.tableSchema.Columns[idx],
			ColName: p.tableColNames[idx].ColName,
			Expr:    expr,
			LazyErr: err,
		})
	}
	return onDupColSet, nil
}

func (b *PlanBuilder) getAffectCols(insertStmt *ast.InsertStmt, insertPlan *Insert) (affectedValuesCols []*table.Column, err error) {
	if len(insertStmt.Columns) > 0 {
		// This branch is for the following scenarios:
		// 1. `INSERT INTO tbl_name (col_name [, col_name] ...) {VALUES | VALUE} (value_list) [, (value_list)] ...`,
		// 2. `INSERT INTO tbl_name (col_name [, col_name] ...) SELECT ...`.
		colName := make([]string, 0, len(insertStmt.Columns))
		for _, col := range insertStmt.Columns {
			colName = append(colName, col.Name.L)
		}
		var missingColIdx int
		affectedValuesCols, missingColIdx = table.FindColumns(insertPlan.Table.VisibleCols(), colName, insertPlan.Table.Meta().PKIsHandle)
		if missingColIdx >= 0 {
			return nil, ErrUnknownColumn.GenWithStackByArgs(
				insertStmt.Columns[missingColIdx].Name.O, clauseMsg[fieldList])
		}
	} else if len(insertStmt.Setlist) == 0 {
		// This branch is for the following scenarios:
		// 1. `INSERT INTO tbl_name {VALUES | VALUE} (value_list) [, (value_list)] ...`,
		// 2. `INSERT INTO tbl_name SELECT ...`.
		affectedValuesCols = insertPlan.Table.VisibleCols()
	}
	return affectedValuesCols, nil
}

func (b PlanBuilder) getInsertColExpr(ctx context.Context, insertPlan *Insert, mockTablePlan *LogicalTableDual, col *table.Column, expr ast.ExprNode, checkRefColumn func(n ast.Node) ast.Node) (outExpr expression.Expression, err error) {
	if col.Hidden {
		return nil, ErrUnknownColumn.GenWithStackByArgs(col.Name, clauseMsg[fieldList])
	}
	switch x := expr.(type) {
	case *ast.DefaultExpr:
		refCol := col
		if x.Name != nil {
			refCol = table.FindColLowerCase(insertPlan.Table.Cols(), x.Name.Name.L)
			if refCol == nil {
				return nil, ErrUnknownColumn.GenWithStackByArgs(x.Name.OrigColName(), clauseMsg[fieldList])
			}
			// Cannot use DEFAULT(generated column) except for the same column
			if col != refCol && (col.IsGenerated() || refCol.IsGenerated()) {
				return nil, ErrBadGeneratedColumn.GenWithStackByArgs(col.Name.O, insertPlan.Table.Meta().Name.O)
			} else if col == refCol && col.IsGenerated() {
				return nil, nil
			}
		} else if col.IsGenerated() {
			// See note in the end of the function. Only default for generated columns are OK.
			return nil, nil
		}
		outExpr, err = b.getDefaultValue(refCol)
	case *driver.ValueExpr:
		outExpr = &expression.Constant{
			Value:   x.Datum,
			RetType: &x.Type,
		}
	case *driver.ParamMarkerExpr:
		outExpr, err = expression.ParamMarkerExpression(b.ctx, x, false)
	default:
		b.curClause = fieldList
		// subquery in insert values should not reference upper scope
		usingPlan := mockTablePlan
		if _, ok := expr.(*ast.SubqueryExpr); ok {
			usingPlan = LogicalTableDual{}.Init(b.ctx, b.getSelectOffset())
		}
		var np LogicalPlan
		outExpr, np, err = b.rewriteWithPreprocess(ctx, expr, usingPlan, nil, nil, true, checkRefColumn)
		if np != nil {
			if _, ok := np.(*LogicalTableDual); !ok {
				// See issue#30626 and the related tests in function TestInsertValuesWithSubQuery for more details.
				// This is a TODO and we will support it later.
				return nil, errors.New("Insert's SET operation or VALUES_LIST doesn't support complex subqueries now")
			}
		}
	}
	if err != nil {
		return nil, err
	}
	if insertPlan.AllAssignmentsAreConstant {
		_, isConstant := outExpr.(*expression.Constant)
		insertPlan.AllAssignmentsAreConstant = isConstant
	}
	// Note: For INSERT, REPLACE, and UPDATE, if a generated column is inserted into, replaced, or updated explicitly, the only permitted value is DEFAULT.
	// see https://dev.mysql.com/doc/refman/8.0/en/create-table-generated-columns.html
	if col.IsGenerated() {
		return nil, ErrBadGeneratedColumn.GenWithStackByArgs(col.Name.O, insertPlan.Table.Meta().Name.O)
	}
	return outExpr, nil
}

func (b *PlanBuilder) buildSetValuesOfInsert(ctx context.Context, insert *ast.InsertStmt, insertPlan *Insert, mockTablePlan *LogicalTableDual, checkRefColumn func(n ast.Node) ast.Node) error {
	tableInfo := insertPlan.Table.Meta()
	colNames := make([]string, 0, len(insert.Setlist))
	exprCols := make([]*expression.Column, 0, len(insert.Setlist))
	for _, assign := range insert.Setlist {
		idx, err := expression.FindFieldName(insertPlan.tableColNames, assign.Column)
		if err != nil {
			return err
		}
		if idx < 0 {
			return errors.Errorf("Can't find column %s", assign.Column)
		}
		colNames = append(colNames, assign.Column.Name.L)
		exprCols = append(exprCols, insertPlan.tableSchema.Columns[idx])
	}

	// Check whether the column to be updated is the generated column.
	tCols, missingColIdx := table.FindColumns(insertPlan.Table.VisibleCols(), colNames, tableInfo.PKIsHandle)
	if missingColIdx >= 0 {
		return ErrUnknownColumn.GenWithStackByArgs(insert.Setlist[missingColIdx].Column.Name.O, clauseMsg[fieldList])
	}

	insertPlan.AllAssignmentsAreConstant = true
	for i, assign := range insert.Setlist {
		expr, err := b.getInsertColExpr(ctx, insertPlan, mockTablePlan, tCols[i], assign.Expr, checkRefColumn)
		if err != nil {
			return err
		}
		if expr == nil {
			continue
		}

		insertPlan.SetList = append(insertPlan.SetList, &expression.Assignment{
			Col:     exprCols[i],
			ColName: model.NewCIStr(colNames[i]),
			Expr:    expr,
		})
	}
	insertPlan.Schema4OnDuplicate = insertPlan.tableSchema
	insertPlan.names4OnDuplicate = insertPlan.tableColNames
	return nil
}

func (b *PlanBuilder) buildValuesListOfInsert(ctx context.Context, insert *ast.InsertStmt, insertPlan *Insert, mockTablePlan *LogicalTableDual, checkRefColumn func(n ast.Node) ast.Node) error {
	affectedValuesCols, err := b.getAffectCols(insert, insertPlan)
	if err != nil {
		return err
	}

	// If value_list and col_list are empty and we have a generated column, we can still write data to this table.
	// For example, insert into t values(); can be executed successfully if t has a generated column.
	if len(insert.Columns) > 0 || len(insert.Lists[0]) > 0 {
		// If value_list or col_list is not empty, the length of value_list should be the same with that of col_list.
		if len(insert.Lists[0]) != len(affectedValuesCols) {
			return ErrWrongValueCountOnRow.GenWithStackByArgs(1)
		}
	}

	insertPlan.AllAssignmentsAreConstant = true
	for i, valuesItem := range insert.Lists {
		// The length of all the value_list should be the same.
		// "insert into t values (), ()" is valid.
		// "insert into t values (), (1)" is not valid.
		// "insert into t values (1), ()" is not valid.
		// "insert into t values (1,2), (1)" is not valid.
		if i > 0 && len(insert.Lists[i-1]) != len(insert.Lists[i]) {
			return ErrWrongValueCountOnRow.GenWithStackByArgs(i + 1)
		}
		exprList := make([]expression.Expression, 0, len(valuesItem))
		for j, valueItem := range valuesItem {
			expr, err := b.getInsertColExpr(ctx, insertPlan, mockTablePlan, affectedValuesCols[j], valueItem, checkRefColumn)
			if err != nil {
				return err
			}
			if expr == nil {
				continue
			}
			exprList = append(exprList, expr)
		}
		insertPlan.Lists = append(insertPlan.Lists, exprList)
	}
	insertPlan.Schema4OnDuplicate = insertPlan.tableSchema
	insertPlan.names4OnDuplicate = insertPlan.tableColNames
	return nil
}

type colNameInOnDupExtractor struct {
	colNameMap map[types.FieldName]*ast.ColumnNameExpr
}

func (c *colNameInOnDupExtractor) Enter(node ast.Node) (ast.Node, bool) {
	switch x := node.(type) {
	case *ast.ColumnNameExpr:
		fieldName := types.FieldName{
			DBName:  x.Name.Schema,
			TblName: x.Name.Table,
			ColName: x.Name.Name,
		}
		c.colNameMap[fieldName] = x
		return node, true
	// We don't extract the column names from the sub select.
	case *ast.SelectStmt, *ast.SetOprStmt:
		return node, true
	default:
		return node, false
	}
}

func (c *colNameInOnDupExtractor) Leave(node ast.Node) (ast.Node, bool) {
	return node, true
}

func (b *PlanBuilder) buildSelectPlanOfInsert(ctx context.Context, insert *ast.InsertStmt, insertPlan *Insert) error {
	b.isForUpdateRead = true
	affectedValuesCols, err := b.getAffectCols(insert, insertPlan)
	if err != nil {
		return err
	}
	actualColLen := -1
	// For MYSQL, it handles the case that the columns in ON DUPLICATE UPDATE is not the project column of the SELECT clause
	// but just in the table occurs in the SELECT CLAUSE.
	//   e.g. insert into a select x from b ON DUPLICATE KEY UPDATE  a.x=b.y; the `y` is not a column of select's output.
	//        MySQL won't throw error and will execute this SQL successfully.
	// To make compatible with this strange feature, we add the variable `actualColLen` and the following IF branch.
	if len(insert.OnDuplicate) > 0 {
		// If the select has aggregation, it cannot see the columns not in the select field.
		//   e.g. insert into a select x from b ON DUPLICATE KEY UPDATE  a.x=b.y; can be executed successfully.
		//        insert into a select x from b group by x ON DUPLICATE KEY UPDATE  a.x=b.y; will report b.y not found.
		if sel, ok := insert.Select.(*ast.SelectStmt); ok && !b.detectSelectAgg(sel) {
			hasWildCard := false
			for _, field := range sel.Fields.Fields {
				if field.WildCard != nil {
					hasWildCard = true
					break
				}
			}
			if !hasWildCard {
				colExtractor := &colNameInOnDupExtractor{colNameMap: make(map[types.FieldName]*ast.ColumnNameExpr)}
				for _, assign := range insert.OnDuplicate {
					assign.Expr.Accept(colExtractor)
				}
				actualColLen = len(sel.Fields.Fields)
				for _, colName := range colExtractor.colNameMap {
					// If we found the name from the INSERT's table columns, we don't try to find it in select field anymore.
					if insertPlan.tableColNames.FindAstColName(colName.Name) {
						continue
					}
					found := false
					for _, field := range sel.Fields.Fields {
						if colField, ok := field.Expr.(*ast.ColumnNameExpr); ok &&
							(colName.Name.Schema.L == "" || colField.Name.Schema.L == "" || colName.Name.Schema.L == colField.Name.Schema.L) &&
							(colName.Name.Table.L == "" || colField.Name.Table.L == "" || colName.Name.Table.L == colField.Name.Table.L) &&
							colName.Name.Name.L == colField.Name.Name.L {
							found = true
							break
						}
					}
					if found {
						continue
					}
					sel.Fields.Fields = append(sel.Fields.Fields, &ast.SelectField{Expr: colName, Offset: len(sel.Fields.Fields)})
				}
			}
		}
	}
	selectPlan, err := b.Build(ctx, insert.Select)
	if err != nil {
		return err
	}

	// Check to guarantee that the length of the row returned by select is equal to that of affectedValuesCols.
	if (actualColLen == -1 && selectPlan.Schema().Len() != len(affectedValuesCols)) || (actualColLen != -1 && actualColLen != len(affectedValuesCols)) {
		return ErrWrongValueCountOnRow.GenWithStackByArgs(1)
	}

	// Check to guarantee that there's no generated column.
	// This check should be done after the above one to make its behavior compatible with MySQL.
	// For example, table t has two columns, namely a and b, and b is a generated column.
	// "insert into t (b) select * from t" will raise an error that the column count is not matched.
	// "insert into t select * from t" will raise an error that there's a generated column in the column list.
	// If we do this check before the above one, "insert into t (b) select * from t" will raise an error
	// that there's a generated column in the column list.
	for _, col := range affectedValuesCols {
		if col.IsGenerated() {
			return ErrBadGeneratedColumn.GenWithStackByArgs(col.Name.O, insertPlan.Table.Meta().Name.O)
		}
	}

	names := selectPlan.OutputNames()
	insertPlan.SelectPlan, _, err = DoOptimize(ctx, b.ctx, b.optFlag, selectPlan.(LogicalPlan))
	if err != nil {
		return err
	}

	if actualColLen == -1 {
		actualColLen = selectPlan.Schema().Len()
	}
	insertPlan.RowLen = actualColLen
	// schema4NewRow is the schema for the newly created data record based on
	// the result of the select statement.
	schema4NewRow := expression.NewSchema(make([]*expression.Column, len(insertPlan.Table.Cols()))...)
	names4NewRow := make(types.NameSlice, len(insertPlan.Table.Cols()))
	// TODO: don't clone it.
	for i := 0; i < actualColLen; i++ {
		selCol := insertPlan.SelectPlan.Schema().Columns[i]
		ordinal := affectedValuesCols[i].Offset
		schema4NewRow.Columns[ordinal] = &expression.Column{}
		*schema4NewRow.Columns[ordinal] = *selCol

		schema4NewRow.Columns[ordinal].RetType = &types.FieldType{}
		*schema4NewRow.Columns[ordinal].RetType = affectedValuesCols[i].FieldType

		names4NewRow[ordinal] = names[i]
	}
	for i := range schema4NewRow.Columns {
		if schema4NewRow.Columns[i] == nil {
			schema4NewRow.Columns[i] = &expression.Column{UniqueID: insertPlan.ctx.GetSessionVars().AllocPlanColumnID()}
			names4NewRow[i] = types.EmptyName
		}
	}
	insertPlan.Schema4OnDuplicate = expression.NewSchema(insertPlan.tableSchema.Columns...)
	insertPlan.Schema4OnDuplicate.Append(insertPlan.SelectPlan.Schema().Columns[actualColLen:]...)
	insertPlan.Schema4OnDuplicate.Append(schema4NewRow.Columns...)
	insertPlan.names4OnDuplicate = append(insertPlan.tableColNames.Shallow(), names[actualColLen:]...)
	insertPlan.names4OnDuplicate = append(insertPlan.names4OnDuplicate, names4NewRow...)
	return nil
}

func (b *PlanBuilder) buildLoadData(ctx context.Context, ld *ast.LoadDataStmt) (Plan, error) {
	p := LoadData{
		IsLocal:            ld.IsLocal,
		OnDuplicate:        ld.OnDuplicate,
		Path:               ld.Path,
		Table:              ld.Table,
		Columns:            ld.Columns,
		FieldsInfo:         ld.FieldsInfo,
		LinesInfo:          ld.LinesInfo,
		IgnoreLines:        ld.IgnoreLines,
		ColumnAssignments:  ld.ColumnAssignments,
		ColumnsAndUserVars: ld.ColumnsAndUserVars,
	}.Init(b.ctx)
	user := b.ctx.GetSessionVars().User
	var insertErr, deleteErr error
	if user != nil {
		insertErr = ErrTableaccessDenied.GenWithStackByArgs("INSERT", user.AuthUsername, user.AuthHostname, p.Table.Name.O)
		deleteErr = ErrTableaccessDenied.GenWithStackByArgs("DELETE", user.AuthUsername, user.AuthHostname, p.Table.Name.O)
	}
	b.visitInfo = appendVisitInfo(b.visitInfo, mysql.InsertPriv, p.Table.Schema.O, p.Table.Name.O, "", insertErr)
	if p.OnDuplicate == ast.OnDuplicateKeyHandlingReplace {
		b.visitInfo = appendVisitInfo(b.visitInfo, mysql.DeletePriv, p.Table.Schema.O, p.Table.Name.O, "", deleteErr)
	}
	tableInfo := p.Table.TableInfo
	tableInPlan, ok := b.is.TableByID(tableInfo.ID)
	if !ok {
		db := b.ctx.GetSessionVars().CurrentDB
		return nil, infoschema.ErrTableNotExists.GenWithStackByArgs(db, tableInfo.Name.O)
	}
	schema, names, err := expression.TableInfo2SchemaAndNames(b.ctx, model.NewCIStr(""), tableInfo)
	if err != nil {
		return nil, err
	}
	mockTablePlan := LogicalTableDual{}.Init(b.ctx, b.getSelectOffset())
	mockTablePlan.SetSchema(schema)
	mockTablePlan.names = names

	p.GenCols, err = b.resolveGeneratedColumns(ctx, tableInPlan.Cols(), nil, mockTablePlan)
	if err != nil {
		return nil, err
	}
	return p, nil
}

func (b *PlanBuilder) buildLoadStats(ld *ast.LoadStatsStmt) Plan {
	p := &LoadStats{Path: ld.Path}
	return p
}

func (b *PlanBuilder) buildIndexAdvise(node *ast.IndexAdviseStmt) Plan {
	p := &IndexAdvise{
		IsLocal:     node.IsLocal,
		Path:        node.Path,
		MaxMinutes:  node.MaxMinutes,
		MaxIndexNum: node.MaxIndexNum,
		LinesInfo:   node.LinesInfo,
	}
	return p
}

func (b *PlanBuilder) buildSplitRegion(node *ast.SplitRegionStmt) (Plan, error) {
	if node.Table.TableInfo.TempTableType != model.TempTableNone {
		return nil, ErrOptOnTemporaryTable.GenWithStackByArgs("split table")
	}
	if node.SplitSyntaxOpt != nil && node.SplitSyntaxOpt.HasPartition && node.Table.TableInfo.Partition == nil {
		return nil, ErrPartitionClauseOnNonpartitioned
	}
	if len(node.IndexName.L) != 0 {
		return b.buildSplitIndexRegion(node)
	}
	return b.buildSplitTableRegion(node)
}

func (b *PlanBuilder) buildSplitIndexRegion(node *ast.SplitRegionStmt) (Plan, error) {
	tblInfo := node.Table.TableInfo
	indexInfo := tblInfo.FindIndexByName(node.IndexName.L)
	if indexInfo == nil {
		return nil, ErrKeyDoesNotExist.GenWithStackByArgs(node.IndexName, tblInfo.Name)
	}
	mockTablePlan := LogicalTableDual{}.Init(b.ctx, b.getSelectOffset())
	schema, names, err := expression.TableInfo2SchemaAndNames(b.ctx, node.Table.Schema, tblInfo)
	if err != nil {
		return nil, err
	}
	mockTablePlan.SetSchema(schema)
	mockTablePlan.names = names

	p := &SplitRegion{
		TableInfo:      tblInfo,
		PartitionNames: node.PartitionNames,
		IndexInfo:      indexInfo,
	}
	p.names = names
	p.setSchemaAndNames(buildSplitRegionsSchema())
	// Split index regions by user specified value lists.
	if len(node.SplitOpt.ValueLists) > 0 {
		indexValues := make([][]types.Datum, 0, len(node.SplitOpt.ValueLists))
		for i, valuesItem := range node.SplitOpt.ValueLists {
			if len(valuesItem) > len(indexInfo.Columns) {
				return nil, ErrWrongValueCountOnRow.GenWithStackByArgs(i + 1)
			}
			values, err := b.convertValue2ColumnType(valuesItem, mockTablePlan, indexInfo, tblInfo)
			if err != nil {
				return nil, err
			}
			indexValues = append(indexValues, values)
		}
		p.ValueLists = indexValues
		return p, nil
	}

	// Split index regions by lower, upper value.
	checkLowerUpperValue := func(valuesItem []ast.ExprNode, name string) ([]types.Datum, error) {
		if len(valuesItem) == 0 {
			return nil, errors.Errorf("Split index `%v` region %s value count should more than 0", indexInfo.Name, name)
		}
		if len(valuesItem) > len(indexInfo.Columns) {
			return nil, errors.Errorf("Split index `%v` region column count doesn't match value count at %v", indexInfo.Name, name)
		}
		return b.convertValue2ColumnType(valuesItem, mockTablePlan, indexInfo, tblInfo)
	}
	lowerValues, err := checkLowerUpperValue(node.SplitOpt.Lower, "lower")
	if err != nil {
		return nil, err
	}
	upperValues, err := checkLowerUpperValue(node.SplitOpt.Upper, "upper")
	if err != nil {
		return nil, err
	}
	p.Lower = lowerValues
	p.Upper = upperValues

	maxSplitRegionNum := int64(config.GetGlobalConfig().SplitRegionMaxNum)
	if node.SplitOpt.Num > maxSplitRegionNum {
		return nil, errors.Errorf("Split index region num exceeded the limit %v", maxSplitRegionNum)
	} else if node.SplitOpt.Num < 1 {
		return nil, errors.Errorf("Split index region num should more than 0")
	}
	p.Num = int(node.SplitOpt.Num)
	return p, nil
}

func (b *PlanBuilder) convertValue2ColumnType(valuesItem []ast.ExprNode, mockTablePlan LogicalPlan, indexInfo *model.IndexInfo, tblInfo *model.TableInfo) ([]types.Datum, error) {
	values := make([]types.Datum, 0, len(valuesItem))
	for j, valueItem := range valuesItem {
		colOffset := indexInfo.Columns[j].Offset
		value, err := b.convertValue(valueItem, mockTablePlan, tblInfo.Columns[colOffset])
		if err != nil {
			return nil, err
		}
		values = append(values, value)
	}
	return values, nil
}

func (b *PlanBuilder) convertValue(valueItem ast.ExprNode, mockTablePlan LogicalPlan, col *model.ColumnInfo) (d types.Datum, err error) {
	var expr expression.Expression
	switch x := valueItem.(type) {
	case *driver.ValueExpr:
		expr = &expression.Constant{
			Value:   x.Datum,
			RetType: &x.Type,
		}
	default:
		expr, _, err = b.rewrite(context.TODO(), valueItem, mockTablePlan, nil, true)
		if err != nil {
			return d, err
		}
	}
	constant, ok := expr.(*expression.Constant)
	if !ok {
		return d, errors.New("Expect constant values")
	}
	value, err := constant.Eval(chunk.Row{})
	if err != nil {
		return d, err
	}
	d, err = value.ConvertTo(b.ctx.GetSessionVars().StmtCtx, &col.FieldType)
	if err != nil {
		if !types.ErrTruncated.Equal(err) && !types.ErrTruncatedWrongVal.Equal(err) && !types.ErrBadNumber.Equal(err) {
			return d, err
		}
		valStr, err1 := value.ToString()
		if err1 != nil {
			return d, err
		}
		return d, types.ErrTruncated.GenWithStack("Incorrect value: '%-.128s' for column '%.192s'", valStr, col.Name.O)
	}
	return d, nil
}

func (b *PlanBuilder) buildSplitTableRegion(node *ast.SplitRegionStmt) (Plan, error) {
	tblInfo := node.Table.TableInfo
	handleColInfos := buildHandleColumnInfos(tblInfo)
	mockTablePlan := LogicalTableDual{}.Init(b.ctx, b.getSelectOffset())
	schema, names, err := expression.TableInfo2SchemaAndNames(b.ctx, node.Table.Schema, tblInfo)
	if err != nil {
		return nil, err
	}
	mockTablePlan.SetSchema(schema)
	mockTablePlan.names = names

	p := &SplitRegion{
		TableInfo:      tblInfo,
		PartitionNames: node.PartitionNames,
	}
	p.setSchemaAndNames(buildSplitRegionsSchema())
	if len(node.SplitOpt.ValueLists) > 0 {
		values := make([][]types.Datum, 0, len(node.SplitOpt.ValueLists))
		for i, valuesItem := range node.SplitOpt.ValueLists {
			data, err := convertValueListToData(valuesItem, handleColInfos, i, b, mockTablePlan)
			if err != nil {
				return nil, err
			}
			values = append(values, data)
		}
		p.ValueLists = values
		return p, nil
	}

	p.Lower, err = convertValueListToData(node.SplitOpt.Lower, handleColInfos, lowerBound, b, mockTablePlan)
	if err != nil {
		return nil, err
	}
	p.Upper, err = convertValueListToData(node.SplitOpt.Upper, handleColInfos, upperBound, b, mockTablePlan)
	if err != nil {
		return nil, err
	}

	maxSplitRegionNum := int64(config.GetGlobalConfig().SplitRegionMaxNum)
	if node.SplitOpt.Num > maxSplitRegionNum {
		return nil, errors.Errorf("Split table region num exceeded the limit %v", maxSplitRegionNum)
	} else if node.SplitOpt.Num < 1 {
		return nil, errors.Errorf("Split table region num should more than 0")
	}
	p.Num = int(node.SplitOpt.Num)
	return p, nil
}

func buildHandleColumnInfos(tblInfo *model.TableInfo) []*model.ColumnInfo {
	switch {
	case tblInfo.PKIsHandle:
		if col := tblInfo.GetPkColInfo(); col != nil {
			return []*model.ColumnInfo{col}
		}
	case tblInfo.IsCommonHandle:
		pkIdx := tables.FindPrimaryIndex(tblInfo)
		pkCols := make([]*model.ColumnInfo, 0, len(pkIdx.Columns))
		cols := tblInfo.Columns
		for _, idxCol := range pkIdx.Columns {
			pkCols = append(pkCols, cols[idxCol.Offset])
		}
		return pkCols
	default:
		return []*model.ColumnInfo{model.NewExtraHandleColInfo()}
	}
	return nil
}

const (
	lowerBound int = -1
	upperBound int = -2
)

func convertValueListToData(valueList []ast.ExprNode, handleColInfos []*model.ColumnInfo, rowIdx int,
	b *PlanBuilder, mockTablePlan *LogicalTableDual) ([]types.Datum, error) {
	if len(valueList) != len(handleColInfos) {
		var err error
		switch rowIdx {
		case lowerBound:
			err = errors.Errorf("Split table region lower value count should be %d", len(handleColInfos))
		case upperBound:
			err = errors.Errorf("Split table region upper value count should be %d", len(handleColInfos))
		default:
			err = ErrWrongValueCountOnRow.GenWithStackByArgs(rowIdx)
		}
		return nil, err
	}
	data := make([]types.Datum, 0, len(handleColInfos))
	for i, v := range valueList {
		convertedDatum, err := b.convertValue(v, mockTablePlan, handleColInfos[i])
		if err != nil {
			return nil, err
		}
		if convertedDatum.IsNull() {
			return nil, ErrBadNull.GenWithStackByArgs(handleColInfos[i].Name.O)
		}
		data = append(data, convertedDatum)
	}
	return data, nil
}

func (b *PlanBuilder) buildDDL(ctx context.Context, node ast.DDLNode) (Plan, error) {
	var authErr error
	switch v := node.(type) {
	case *ast.AlterDatabaseStmt:
		if v.AlterDefaultDatabase {
			v.Name = b.ctx.GetSessionVars().CurrentDB
		}
		if v.Name == "" {
			return nil, ErrNoDB
		}
		if b.ctx.GetSessionVars().User != nil {
			authErr = ErrDBaccessDenied.GenWithStackByArgs("ALTER", b.ctx.GetSessionVars().User.AuthUsername,
				b.ctx.GetSessionVars().User.AuthHostname, v.Name)
		}
		b.visitInfo = appendVisitInfo(b.visitInfo, mysql.AlterPriv, v.Name, "", "", authErr)
	case *ast.AlterTableStmt:
		if b.ctx.GetSessionVars().User != nil {
			authErr = ErrTableaccessDenied.GenWithStackByArgs("ALTER", b.ctx.GetSessionVars().User.AuthUsername,
				b.ctx.GetSessionVars().User.AuthHostname, v.Table.Name.L)
		}
		dbName := v.Table.Schema.L
		if dbName == "" {
			dbName = b.ctx.GetSessionVars().CurrentDB
		}
		b.visitInfo = appendVisitInfo(b.visitInfo, mysql.AlterPriv, dbName,
			v.Table.Name.L, "", authErr)
		for _, spec := range v.Specs {
			if spec.Tp == ast.AlterTableRenameTable || spec.Tp == ast.AlterTableExchangePartition {
				if b.ctx.GetSessionVars().User != nil {
					authErr = ErrTableaccessDenied.GenWithStackByArgs("DROP", b.ctx.GetSessionVars().User.AuthUsername,
						b.ctx.GetSessionVars().User.AuthHostname, v.Table.Name.L)
				}
				b.visitInfo = appendVisitInfo(b.visitInfo, mysql.DropPriv, dbName,
					v.Table.Name.L, "", authErr)

				if b.ctx.GetSessionVars().User != nil {
					authErr = ErrTableaccessDenied.GenWithStackByArgs("CREATE", b.ctx.GetSessionVars().User.AuthUsername,
						b.ctx.GetSessionVars().User.AuthHostname, spec.NewTable.Name.L)
				}
				b.visitInfo = appendVisitInfo(b.visitInfo, mysql.CreatePriv, dbName,
					spec.NewTable.Name.L, "", authErr)

				if b.ctx.GetSessionVars().User != nil {
					authErr = ErrTableaccessDenied.GenWithStackByArgs("INSERT", b.ctx.GetSessionVars().User.AuthUsername,
						b.ctx.GetSessionVars().User.AuthHostname, spec.NewTable.Name.L)
				}
				b.visitInfo = appendVisitInfo(b.visitInfo, mysql.InsertPriv, dbName,
					spec.NewTable.Name.L, "", authErr)
			} else if spec.Tp == ast.AlterTableDropPartition {
				if b.ctx.GetSessionVars().User != nil {
					authErr = ErrTableaccessDenied.GenWithStackByArgs("DROP", b.ctx.GetSessionVars().User.AuthUsername,
						b.ctx.GetSessionVars().User.AuthHostname, v.Table.Name.L)
				}
				b.visitInfo = appendVisitInfo(b.visitInfo, mysql.DropPriv, v.Table.Schema.L,
					v.Table.Name.L, "", authErr)
			} else if spec.Tp == ast.AlterTableWriteable {
				b.visitInfo[0].alterWritable = true
			} else if spec.Tp == ast.AlterTableAddStatistics {
				var selectErr, insertErr error
				user := b.ctx.GetSessionVars().User
				if user != nil {
					selectErr = ErrTableaccessDenied.GenWithStackByArgs("ADD STATS_EXTENDED", user.AuthUsername,
						user.AuthHostname, v.Table.Name.L)
					insertErr = ErrTableaccessDenied.GenWithStackByArgs("ADD STATS_EXTENDED", user.AuthUsername,
						user.AuthHostname, "stats_extended")
				}
				b.visitInfo = appendVisitInfo(b.visitInfo, mysql.SelectPriv, v.Table.Schema.L,
					v.Table.Name.L, "", selectErr)
				b.visitInfo = appendVisitInfo(b.visitInfo, mysql.InsertPriv, mysql.SystemDB,
					"stats_extended", "", insertErr)
			} else if spec.Tp == ast.AlterTableDropStatistics {
				user := b.ctx.GetSessionVars().User
				if user != nil {
					authErr = ErrTableaccessDenied.GenWithStackByArgs("DROP STATS_EXTENDED", user.AuthUsername,
						user.AuthHostname, "stats_extended")
				}
				b.visitInfo = appendVisitInfo(b.visitInfo, mysql.UpdatePriv, mysql.SystemDB,
					"stats_extended", "", authErr)
			}
		}
	case *ast.AlterSequenceStmt:
		if b.ctx.GetSessionVars().User != nil {
			authErr = ErrTableaccessDenied.GenWithStackByArgs("ALTER", b.ctx.GetSessionVars().User.AuthUsername,
				b.ctx.GetSessionVars().User.AuthHostname, v.Name.Name.L)
		}
		b.visitInfo = appendVisitInfo(b.visitInfo, mysql.AlterPriv, v.Name.Schema.L,
			v.Name.Name.L, "", authErr)
	case *ast.CreateDatabaseStmt:
		if b.ctx.GetSessionVars().User != nil {
			authErr = ErrDBaccessDenied.GenWithStackByArgs(b.ctx.GetSessionVars().User.AuthUsername,
				b.ctx.GetSessionVars().User.AuthHostname, v.Name)
		}
		b.visitInfo = appendVisitInfo(b.visitInfo, mysql.CreatePriv, v.Name,
			"", "", authErr)
	case *ast.CreateIndexStmt:
		if b.ctx.GetSessionVars().User != nil {
			authErr = ErrTableaccessDenied.GenWithStackByArgs("INDEX", b.ctx.GetSessionVars().User.AuthUsername,
				b.ctx.GetSessionVars().User.AuthHostname, v.Table.Name.L)
		}
		b.visitInfo = appendVisitInfo(b.visitInfo, mysql.IndexPriv, v.Table.Schema.L,
			v.Table.Name.L, "", authErr)
	case *ast.CreateTableStmt:
		if v.TemporaryKeyword != ast.TemporaryNone {
			for _, cons := range v.Constraints {
				if cons.Tp == ast.ConstraintForeignKey {
					return nil, infoschema.ErrCannotAddForeign
				}
			}
		}
		if b.ctx.GetSessionVars().User != nil {
			// This is tricky here: we always need the visitInfo because it's not only used in privilege checks, and we
			// must pass the table name. However, the privilege check is towards the database. We'll deal with it later.
			if v.TemporaryKeyword == ast.TemporaryLocal {
				authErr = ErrDBaccessDenied.GenWithStackByArgs(b.ctx.GetSessionVars().User.AuthUsername,
					b.ctx.GetSessionVars().User.AuthHostname, v.Table.Schema.L)
			} else {
				authErr = ErrTableaccessDenied.GenWithStackByArgs("CREATE", b.ctx.GetSessionVars().User.AuthUsername,
					b.ctx.GetSessionVars().User.AuthHostname, v.Table.Name.L)
			}
		}
		b.visitInfo = appendVisitInfo(b.visitInfo, mysql.CreatePriv, v.Table.Schema.L,
			v.Table.Name.L, "", authErr)
		if v.ReferTable != nil {
			if b.ctx.GetSessionVars().User != nil {
				authErr = ErrTableaccessDenied.GenWithStackByArgs("CREATE", b.ctx.GetSessionVars().User.AuthUsername,
					b.ctx.GetSessionVars().User.AuthHostname, v.ReferTable.Name.L)
			}
			b.visitInfo = appendVisitInfo(b.visitInfo, mysql.SelectPriv, v.ReferTable.Schema.L,
				v.ReferTable.Name.L, "", authErr)
		}
	case *ast.CreateViewStmt:
		b.isCreateView = true
		b.capFlag |= canExpandAST | renameView
		b.renamingViewName = v.ViewName.Schema.L + "." + v.ViewName.Name.L
		defer func() {
			b.capFlag &= ^canExpandAST
			b.capFlag &= ^renameView
			b.isCreateView = false
		}()

		if stmt := findStmtAsViewSchema(v); stmt != nil {
			stmt.AsViewSchema = true
		}

		plan, err := b.Build(ctx, v.Select)
		if err != nil {
			return nil, err
		}
		schema := plan.Schema()
		names := plan.OutputNames()
		if v.Cols == nil {
			adjustOverlongViewColname(plan.(LogicalPlan))
			v.Cols = make([]model.CIStr, len(schema.Columns))
			for i, name := range names {
				v.Cols[i] = name.ColName
			}
		}
		if len(v.Cols) != schema.Len() {
			return nil, dbterror.ErrViewWrongList
		}
		if b.ctx.GetSessionVars().User != nil {
			authErr = ErrTableaccessDenied.GenWithStackByArgs("CREATE VIEW", b.ctx.GetSessionVars().User.AuthUsername,
				b.ctx.GetSessionVars().User.AuthHostname, v.ViewName.Name.L)
		}
		b.visitInfo = appendVisitInfo(b.visitInfo, mysql.CreateViewPriv, v.ViewName.Schema.L,
			v.ViewName.Name.L, "", authErr)
		if v.Definer.CurrentUser && b.ctx.GetSessionVars().User != nil {
			v.Definer = b.ctx.GetSessionVars().User
		}
		if b.ctx.GetSessionVars().User != nil && v.Definer.String() != b.ctx.GetSessionVars().User.String() {
			err = ErrSpecificAccessDenied.GenWithStackByArgs("SUPER")
			b.visitInfo = appendVisitInfo(b.visitInfo, mysql.SuperPriv, "",
				"", "", err)
		}
	case *ast.CreateSequenceStmt:
		if b.ctx.GetSessionVars().User != nil {
			authErr = ErrTableaccessDenied.GenWithStackByArgs("CREATE", b.ctx.GetSessionVars().User.AuthUsername,
				b.ctx.GetSessionVars().User.AuthHostname, v.Name.Name.L)
		}
		b.visitInfo = appendVisitInfo(b.visitInfo, mysql.CreatePriv, v.Name.Schema.L,
			v.Name.Name.L, "", authErr)
	case *ast.DropDatabaseStmt:
		if b.ctx.GetSessionVars().User != nil {
			authErr = ErrDBaccessDenied.GenWithStackByArgs(b.ctx.GetSessionVars().User.AuthUsername,
				b.ctx.GetSessionVars().User.AuthHostname, v.Name)
		}
		b.visitInfo = appendVisitInfo(b.visitInfo, mysql.DropPriv, v.Name,
			"", "", authErr)
	case *ast.DropIndexStmt:
		if b.ctx.GetSessionVars().User != nil {
			authErr = ErrTableaccessDenied.GenWithStackByArgs("INDEX", b.ctx.GetSessionVars().User.AuthUsername,
				b.ctx.GetSessionVars().User.AuthHostname, v.Table.Name.L)
		}
		b.visitInfo = appendVisitInfo(b.visitInfo, mysql.IndexPriv, v.Table.Schema.L,
			v.Table.Name.L, "", authErr)
	case *ast.DropTableStmt:
		for _, tableVal := range v.Tables {
			if b.ctx.GetSessionVars().User != nil {
				authErr = ErrTableaccessDenied.GenWithStackByArgs("DROP", b.ctx.GetSessionVars().User.AuthUsername,
					b.ctx.GetSessionVars().User.AuthHostname, tableVal.Name.L)
			}
			b.visitInfo = appendVisitInfo(b.visitInfo, mysql.DropPriv, tableVal.Schema.L,
				tableVal.Name.L, "", authErr)
		}
	case *ast.DropSequenceStmt:
		for _, sequence := range v.Sequences {
			if b.ctx.GetSessionVars().User != nil {
				authErr = ErrTableaccessDenied.GenWithStackByArgs("DROP", b.ctx.GetSessionVars().User.AuthUsername,
					b.ctx.GetSessionVars().User.AuthHostname, sequence.Name.L)
			}
			b.visitInfo = appendVisitInfo(b.visitInfo, mysql.DropPriv, sequence.Schema.L,
				sequence.Name.L, "", authErr)
		}
	case *ast.TruncateTableStmt:
		if b.ctx.GetSessionVars().User != nil {
			authErr = ErrTableaccessDenied.GenWithStackByArgs("DROP", b.ctx.GetSessionVars().User.AuthUsername,
				b.ctx.GetSessionVars().User.AuthHostname, v.Table.Name.L)
		}
		b.visitInfo = appendVisitInfo(b.visitInfo, mysql.DropPriv, v.Table.Schema.L,
			v.Table.Name.L, "", authErr)
	case *ast.RenameTableStmt:
		if b.ctx.GetSessionVars().User != nil {
			authErr = ErrTableaccessDenied.GenWithStackByArgs("ALTER", b.ctx.GetSessionVars().User.AuthUsername,
				b.ctx.GetSessionVars().User.AuthHostname, v.TableToTables[0].OldTable.Name.L)
		}
		b.visitInfo = appendVisitInfo(b.visitInfo, mysql.AlterPriv, v.TableToTables[0].OldTable.Schema.L,
			v.TableToTables[0].OldTable.Name.L, "", authErr)

		if b.ctx.GetSessionVars().User != nil {
			authErr = ErrTableaccessDenied.GenWithStackByArgs("DROP", b.ctx.GetSessionVars().User.AuthUsername,
				b.ctx.GetSessionVars().User.AuthHostname, v.TableToTables[0].OldTable.Name.L)
		}
		b.visitInfo = appendVisitInfo(b.visitInfo, mysql.DropPriv, v.TableToTables[0].OldTable.Schema.L,
			v.TableToTables[0].OldTable.Name.L, "", authErr)

		if b.ctx.GetSessionVars().User != nil {
			authErr = ErrTableaccessDenied.GenWithStackByArgs("CREATE", b.ctx.GetSessionVars().User.AuthUsername,
				b.ctx.GetSessionVars().User.AuthHostname, v.TableToTables[0].NewTable.Name.L)
		}
		b.visitInfo = appendVisitInfo(b.visitInfo, mysql.CreatePriv, v.TableToTables[0].NewTable.Schema.L,
			v.TableToTables[0].NewTable.Name.L, "", authErr)

		if b.ctx.GetSessionVars().User != nil {
			authErr = ErrTableaccessDenied.GenWithStackByArgs("INSERT", b.ctx.GetSessionVars().User.AuthUsername,
				b.ctx.GetSessionVars().User.AuthHostname, v.TableToTables[0].NewTable.Name.L)
		}
		b.visitInfo = appendVisitInfo(b.visitInfo, mysql.InsertPriv, v.TableToTables[0].NewTable.Schema.L,
			v.TableToTables[0].NewTable.Name.L, "", authErr)
	case *ast.RecoverTableStmt, *ast.FlashBackTableStmt:
		// Recover table command can only be executed by administrator.
		b.visitInfo = appendVisitInfo(b.visitInfo, mysql.SuperPriv, "", "", "", nil)
	case *ast.LockTablesStmt, *ast.UnlockTablesStmt:
		// TODO: add Lock Table privilege check.
	case *ast.CleanupTableLockStmt:
		// This command can only be executed by administrator.
		b.visitInfo = appendVisitInfo(b.visitInfo, mysql.SuperPriv, "", "", "", nil)
	case *ast.RepairTableStmt:
		// Repair table command can only be executed by administrator.
		b.visitInfo = appendVisitInfo(b.visitInfo, mysql.SuperPriv, "", "", "", nil)
	case *ast.DropPlacementPolicyStmt, *ast.CreatePlacementPolicyStmt, *ast.AlterPlacementPolicyStmt:
		err := ErrSpecificAccessDenied.GenWithStackByArgs("SUPER or PLACEMENT_ADMIN")
		b.visitInfo = appendDynamicVisitInfo(b.visitInfo, "PLACEMENT_ADMIN", false, err)
	case *ast.CreatePropertyGraphStmt:
		// Create graph can only be executed by administrator.
		b.visitInfo = appendVisitInfo(b.visitInfo, mysql.SuperPriv, "", "", "", nil)
	case *ast.DropPropertyGraphStmt:
		// Drop graph can only be executed by administrator.
		b.visitInfo = appendVisitInfo(b.visitInfo, mysql.SuperPriv, "", "", "", nil)
	default:
		return nil, ErrUnsupportedType.GenWithStack("Unsupported DDLNode %T", node)
	}
	p := &DDL{Statement: node}
	return p, nil
}

const (
	// TraceFormatRow indicates row tracing format.
	TraceFormatRow = "row"
	// TraceFormatJSON indicates json tracing format.
	TraceFormatJSON = "json"
	// TraceFormatLog indicates log tracing format.
	TraceFormatLog = "log"

	// TracePlanTargetEstimation indicates CE trace target for optimizer trace.
	TracePlanTargetEstimation = "estimation"
)

// buildTrace builds a trace plan. Inside this method, it first optimize the
// underlying query and then constructs a schema, which will be used to constructs
// rows result.
func (b *PlanBuilder) buildTrace(trace *ast.TraceStmt) (Plan, error) {
	p := &Trace{
		StmtNode:             trace.Stmt,
		Format:               trace.Format,
		OptimizerTrace:       trace.TracePlan,
		OptimizerTraceTarget: trace.TracePlanTarget,
	}
	// TODO: forbid trace plan if the statement isn't select read-only statement
	if trace.TracePlan {
		if trace.TracePlanTarget != "" && trace.TracePlanTarget != TracePlanTargetEstimation {
			return nil, errors.New("trace plan target should only be 'estimation'")
		}
		if trace.TracePlanTarget == TracePlanTargetEstimation {
			schema := newColumnsWithNames(1)
			schema.Append(buildColumnWithName("", "CE_trace", mysql.TypeVarchar, mysql.MaxBlobWidth))
			p.SetSchema(schema.col2Schema())
			p.names = schema.names
		} else {
			schema := newColumnsWithNames(1)
			schema.Append(buildColumnWithName("", "Dump_link", mysql.TypeVarchar, 128))
			p.SetSchema(schema.col2Schema())
			p.names = schema.names
		}
		return p, nil
	}
	switch trace.Format {
	case TraceFormatRow:
		schema := newColumnsWithNames(3)
		schema.Append(buildColumnWithName("", "operation", mysql.TypeString, mysql.MaxBlobWidth))
		schema.Append(buildColumnWithName("", "startTS", mysql.TypeString, mysql.MaxBlobWidth))
		schema.Append(buildColumnWithName("", "duration", mysql.TypeString, mysql.MaxBlobWidth))
		p.SetSchema(schema.col2Schema())
		p.names = schema.names
	case TraceFormatJSON:
		schema := newColumnsWithNames(1)
		schema.Append(buildColumnWithName("", "operation", mysql.TypeString, mysql.MaxBlobWidth))
		p.SetSchema(schema.col2Schema())
		p.names = schema.names
	case TraceFormatLog:
		schema := newColumnsWithNames(4)
		schema.Append(buildColumnWithName("", "time", mysql.TypeTimestamp, mysql.MaxBlobWidth))
		schema.Append(buildColumnWithName("", "event", mysql.TypeString, mysql.MaxBlobWidth))
		schema.Append(buildColumnWithName("", "tags", mysql.TypeString, mysql.MaxBlobWidth))
		schema.Append(buildColumnWithName("", "spanName", mysql.TypeString, mysql.MaxBlobWidth))
		p.SetSchema(schema.col2Schema())
		p.names = schema.names
	default:
		return nil, errors.New("trace format should be one of 'row', 'log' or 'json'")
	}
	return p, nil
}

func (b *PlanBuilder) buildExplainPlan(targetPlan Plan, format string, explainRows [][]string, analyze bool, execStmt ast.StmtNode, runtimeStats *execdetails.RuntimeStatsColl) (Plan, error) {
	p := &Explain{
		TargetPlan:       targetPlan,
		Format:           format,
		Analyze:          analyze,
		ExecStmt:         execStmt,
		ExplainRows:      explainRows,
		RuntimeStatsColl: runtimeStats,
	}
	p.ctx = b.ctx
	return p, p.prepareSchema()
}

// buildExplainFor gets *last* (maybe running or finished) query plan from connection #connection id.
// See https://dev.mysql.com/doc/refman/8.0/en/explain-for-connection.html.
func (b *PlanBuilder) buildExplainFor(explainFor *ast.ExplainForStmt) (Plan, error) {
	processInfo, ok := b.ctx.GetSessionManager().GetProcessInfo(explainFor.ConnectionID)
	if !ok {
		return nil, ErrNoSuchThread.GenWithStackByArgs(explainFor.ConnectionID)
	}
	if b.ctx.GetSessionVars() != nil && b.ctx.GetSessionVars().User != nil {
		if b.ctx.GetSessionVars().User.Username != processInfo.User {
			err := ErrAccessDenied.GenWithStackByArgs(b.ctx.GetSessionVars().User.Username, b.ctx.GetSessionVars().User.Hostname)
			// Different from MySQL's behavior and document.
			b.visitInfo = appendVisitInfo(b.visitInfo, mysql.SuperPriv, "", "", "", err)
		}
	}

	targetPlan, ok := processInfo.Plan.(Plan)
	if !ok || targetPlan == nil {
		return &Explain{Format: explainFor.Format}, nil
	}
	var explainRows [][]string
	if explainFor.Format == types.ExplainFormatROW {
		explainRows = processInfo.PlanExplainRows
	}
	return b.buildExplainPlan(targetPlan, explainFor.Format, explainRows, false, nil, processInfo.RuntimeStatsColl)
}

func (b *PlanBuilder) buildExplain(ctx context.Context, explain *ast.ExplainStmt) (Plan, error) {
	if show, ok := explain.Stmt.(*ast.ShowStmt); ok {
		return b.buildShow(ctx, show)
	}
	targetPlan, _, err := OptimizeAstNode(ctx, b.ctx, explain.Stmt, b.is)
	if err != nil {
		return nil, err
	}

	return b.buildExplainPlan(targetPlan, explain.Format, nil, explain.Analyze, explain.Stmt, nil)
}

func (b *PlanBuilder) buildSelectInto(ctx context.Context, sel *ast.SelectStmt) (Plan, error) {
	if sem.IsEnabled() {
		return nil, ErrNotSupportedWithSem.GenWithStackByArgs("SELECT INTO")
	}
	selectIntoInfo := sel.SelectIntoOpt
	sel.SelectIntoOpt = nil
	targetPlan, _, err := OptimizeAstNode(ctx, b.ctx, sel, b.is)
	if err != nil {
		return nil, err
	}
	b.visitInfo = appendVisitInfo(b.visitInfo, mysql.FilePriv, "", "", "", ErrSpecificAccessDenied.GenWithStackByArgs("FILE"))
	return &SelectInto{
		TargetPlan: targetPlan,
		IntoOpt:    selectIntoInfo,
	}, nil
}

func buildShowProcedureSchema() (*expression.Schema, []*types.FieldName) {
	tblName := "ROUTINES"
	schema := newColumnsWithNames(11)
	schema.Append(buildColumnWithName(tblName, "Db", mysql.TypeVarchar, 128))
	schema.Append(buildColumnWithName(tblName, "Name", mysql.TypeVarchar, 128))
	schema.Append(buildColumnWithName(tblName, "Type", mysql.TypeVarchar, 128))
	schema.Append(buildColumnWithName(tblName, "Definer", mysql.TypeVarchar, 128))
	schema.Append(buildColumnWithName(tblName, "Modified", mysql.TypeDatetime, 19))
	schema.Append(buildColumnWithName(tblName, "Created", mysql.TypeDatetime, 19))
	schema.Append(buildColumnWithName(tblName, "Security_type", mysql.TypeVarchar, 128))
	schema.Append(buildColumnWithName(tblName, "Comment", mysql.TypeBlob, 196605))
	schema.Append(buildColumnWithName(tblName, "character_set_client", mysql.TypeVarchar, 32))
	schema.Append(buildColumnWithName(tblName, "collation_connection", mysql.TypeVarchar, 32))
	schema.Append(buildColumnWithName(tblName, "Database Collation", mysql.TypeVarchar, 32))
	return schema.col2Schema(), schema.names
}

func buildShowTriggerSchema() (*expression.Schema, []*types.FieldName) {
	tblName := "TRIGGERS"
	schema := newColumnsWithNames(11)
	schema.Append(buildColumnWithName(tblName, "Trigger", mysql.TypeVarchar, 128))
	schema.Append(buildColumnWithName(tblName, "Event", mysql.TypeVarchar, 128))
	schema.Append(buildColumnWithName(tblName, "Table", mysql.TypeVarchar, 128))
	schema.Append(buildColumnWithName(tblName, "Statement", mysql.TypeBlob, 196605))
	schema.Append(buildColumnWithName(tblName, "Timing", mysql.TypeVarchar, 128))
	schema.Append(buildColumnWithName(tblName, "Created", mysql.TypeDatetime, 19))
	schema.Append(buildColumnWithName(tblName, "sql_mode", mysql.TypeBlob, 8192))
	schema.Append(buildColumnWithName(tblName, "Definer", mysql.TypeVarchar, 128))
	schema.Append(buildColumnWithName(tblName, "character_set_client", mysql.TypeVarchar, 32))
	schema.Append(buildColumnWithName(tblName, "collation_connection", mysql.TypeVarchar, 32))
	schema.Append(buildColumnWithName(tblName, "Database Collation", mysql.TypeVarchar, 32))
	return schema.col2Schema(), schema.names
}

func buildShowEventsSchema() (*expression.Schema, []*types.FieldName) {
	tblName := "EVENTS"
	schema := newColumnsWithNames(15)
	schema.Append(buildColumnWithName(tblName, "Db", mysql.TypeVarchar, 128))
	schema.Append(buildColumnWithName(tblName, "Name", mysql.TypeVarchar, 128))
	schema.Append(buildColumnWithName(tblName, "Time zone", mysql.TypeVarchar, 32))
	schema.Append(buildColumnWithName(tblName, "Definer", mysql.TypeVarchar, 128))
	schema.Append(buildColumnWithName(tblName, "Type", mysql.TypeVarchar, 128))
	schema.Append(buildColumnWithName(tblName, "Execute At", mysql.TypeDatetime, 19))
	schema.Append(buildColumnWithName(tblName, "Interval Value", mysql.TypeVarchar, 128))
	schema.Append(buildColumnWithName(tblName, "Interval Field", mysql.TypeVarchar, 128))
	schema.Append(buildColumnWithName(tblName, "Starts", mysql.TypeDatetime, 19))
	schema.Append(buildColumnWithName(tblName, "Ends", mysql.TypeDatetime, 19))
	schema.Append(buildColumnWithName(tblName, "Status", mysql.TypeVarchar, 32))
	schema.Append(buildColumnWithName(tblName, "Originator", mysql.TypeInt24, 4))
	schema.Append(buildColumnWithName(tblName, "character_set_client", mysql.TypeVarchar, 32))
	schema.Append(buildColumnWithName(tblName, "collation_connection", mysql.TypeVarchar, 32))
	schema.Append(buildColumnWithName(tblName, "Database Collation", mysql.TypeVarchar, 32))
	return schema.col2Schema(), schema.names
}

func buildShowWarningsSchema() (*expression.Schema, types.NameSlice) {
	tblName := "WARNINGS"
	schema := newColumnsWithNames(3)
	schema.Append(buildColumnWithName(tblName, "Level", mysql.TypeVarchar, 64))
	schema.Append(buildColumnWithName(tblName, "Code", mysql.TypeLong, 19))
	schema.Append(buildColumnWithName(tblName, "Message", mysql.TypeVarchar, 64))
	return schema.col2Schema(), schema.names
}

// buildShowSchema builds column info for ShowStmt including column name and type.
func buildShowSchema(s *ast.ShowStmt, isView bool, isSequence bool) (schema *expression.Schema, outputNames []*types.FieldName) {
	var names []string
	var ftypes []byte
	switch s.Tp {
	case ast.ShowProcedureStatus:
		return buildShowProcedureSchema()
	case ast.ShowTriggers:
		return buildShowTriggerSchema()
	case ast.ShowEvents:
		return buildShowEventsSchema()
	case ast.ShowWarnings, ast.ShowErrors:
		return buildShowWarningsSchema()
	case ast.ShowRegions:
		return buildTableRegionsSchema()
	case ast.ShowEngines:
		names = []string{"Engine", "Support", "Comment", "Transactions", "XA", "Savepoints"}
	case ast.ShowConfig:
		names = []string{"Type", "Instance", "Name", "Value"}
	case ast.ShowDatabases:
		names = []string{"Database"}
	case ast.ShowOpenTables:
		names = []string{"Database", "Table", "In_use", "Name_locked"}
		ftypes = []byte{mysql.TypeVarchar, mysql.TypeVarchar, mysql.TypeLong, mysql.TypeLong}
	case ast.ShowTables:
		names = []string{fmt.Sprintf("Tables_in_%s", s.DBName)}
		if s.Full {
			names = append(names, "Table_type")
		}
	case ast.ShowTableStatus:
		names = []string{"Name", "Engine", "Version", "Row_format", "Rows", "Avg_row_length",
			"Data_length", "Max_data_length", "Index_length", "Data_free", "Auto_increment",
			"Create_time", "Update_time", "Check_time", "Collation", "Checksum",
			"Create_options", "Comment"}
		ftypes = []byte{mysql.TypeVarchar, mysql.TypeVarchar, mysql.TypeLonglong, mysql.TypeVarchar, mysql.TypeLonglong, mysql.TypeLonglong,
			mysql.TypeLonglong, mysql.TypeLonglong, mysql.TypeLonglong, mysql.TypeLonglong, mysql.TypeLonglong,
			mysql.TypeDatetime, mysql.TypeDatetime, mysql.TypeDatetime, mysql.TypeVarchar, mysql.TypeVarchar,
			mysql.TypeVarchar, mysql.TypeVarchar}
	case ast.ShowColumns:
		names = table.ColDescFieldNames(s.Full)
	case ast.ShowCharset:
		names = []string{"Charset", "Description", "Default collation", "Maxlen"}
		ftypes = []byte{mysql.TypeVarchar, mysql.TypeVarchar, mysql.TypeVarchar, mysql.TypeLonglong}
	case ast.ShowVariables, ast.ShowStatus:
		names = []string{"Variable_name", "Value"}
	case ast.ShowCollation:
		names = []string{"Collation", "Charset", "Id", "Default", "Compiled", "Sortlen"}
		ftypes = []byte{mysql.TypeVarchar, mysql.TypeVarchar, mysql.TypeLonglong,
			mysql.TypeVarchar, mysql.TypeVarchar, mysql.TypeLonglong}
	case ast.ShowCreateTable, ast.ShowCreateSequence:
		if isSequence {
			names = []string{"Sequence", "Create Sequence"}
		} else if isView {
			names = []string{"View", "Create View", "character_set_client", "collation_connection"}
		} else {
			names = []string{"Table", "Create Table"}
		}
	case ast.ShowCreatePlacementPolicy:
		names = []string{"Policy", "Create Policy"}
	case ast.ShowCreateUser:
		if s.User != nil {
			names = []string{fmt.Sprintf("CREATE USER for %s", s.User)}
		}
	case ast.ShowCreateView:
		names = []string{"View", "Create View", "character_set_client", "collation_connection"}
	case ast.ShowCreateDatabase:
		names = []string{"Database", "Create Database"}
	case ast.ShowDrainerStatus:
		names = []string{"NodeID", "Address", "State", "Max_Commit_Ts", "Update_Time"}
		ftypes = []byte{mysql.TypeVarchar, mysql.TypeVarchar, mysql.TypeVarchar, mysql.TypeLonglong, mysql.TypeVarchar}
	case ast.ShowGrants:
		if s.User != nil {
			names = []string{fmt.Sprintf("Grants for %s", s.User)}
		} else {
			// Don't know the name yet, so just say "user"
			names = []string{"Grants for User"}
		}
	case ast.ShowIndex:
		names = []string{"Table", "Non_unique", "Key_name", "Seq_in_index",
			"Column_name", "Collation", "Cardinality", "Sub_part", "Packed",
			"Null", "Index_type", "Comment", "Index_comment", "Visible", "Expression", "Clustered"}
		ftypes = []byte{mysql.TypeVarchar, mysql.TypeLonglong, mysql.TypeVarchar, mysql.TypeLonglong,
			mysql.TypeVarchar, mysql.TypeVarchar, mysql.TypeLonglong, mysql.TypeLonglong,
			mysql.TypeVarchar, mysql.TypeVarchar, mysql.TypeVarchar, mysql.TypeVarchar,
			mysql.TypeVarchar, mysql.TypeVarchar, mysql.TypeVarchar, mysql.TypeVarchar}
	case ast.ShowPlugins:
		names = []string{"Name", "Status", "Type", "Library", "License", "Version"}
		ftypes = []byte{
			mysql.TypeVarchar, mysql.TypeVarchar, mysql.TypeVarchar, mysql.TypeVarchar, mysql.TypeVarchar, mysql.TypeVarchar,
		}
	case ast.ShowProcessList:
		names = []string{"Id", "User", "Host", "db", "Command", "Time", "State", "Info"}
		ftypes = []byte{mysql.TypeLonglong, mysql.TypeVarchar, mysql.TypeVarchar,
			mysql.TypeVarchar, mysql.TypeVarchar, mysql.TypeLong, mysql.TypeVarchar, mysql.TypeString}
	case ast.ShowPumpStatus:
		names = []string{"NodeID", "Address", "State", "Max_Commit_Ts", "Update_Time"}
		ftypes = []byte{mysql.TypeVarchar, mysql.TypeVarchar, mysql.TypeVarchar, mysql.TypeLonglong, mysql.TypeVarchar}
	case ast.ShowStatsMeta:
		names = []string{"Db_name", "Table_name", "Partition_name", "Update_time", "Modify_count", "Row_count"}
		ftypes = []byte{mysql.TypeVarchar, mysql.TypeVarchar, mysql.TypeVarchar, mysql.TypeDatetime, mysql.TypeLonglong, mysql.TypeLonglong}
	case ast.ShowStatsExtended:
		names = []string{"Db_name", "Table_name", "Stats_name", "Column_names", "Stats_type", "Stats_val", "Last_update_version"}
		ftypes = []byte{mysql.TypeVarchar, mysql.TypeVarchar, mysql.TypeVarchar, mysql.TypeVarchar, mysql.TypeVarchar, mysql.TypeVarchar, mysql.TypeLonglong}
	case ast.ShowStatsHistograms:
		names = []string{"Db_name", "Table_name", "Partition_name", "Column_name", "Is_index", "Update_time", "Distinct_count", "Null_count", "Avg_col_size", "Correlation"}
		ftypes = []byte{mysql.TypeVarchar, mysql.TypeVarchar, mysql.TypeVarchar, mysql.TypeVarchar, mysql.TypeTiny, mysql.TypeDatetime,
			mysql.TypeLonglong, mysql.TypeLonglong, mysql.TypeDouble, mysql.TypeDouble}
	case ast.ShowStatsBuckets:
		names = []string{"Db_name", "Table_name", "Partition_name", "Column_name", "Is_index", "Bucket_id", "Count",
			"Repeats", "Lower_Bound", "Upper_Bound", "Ndv"}
		ftypes = []byte{mysql.TypeVarchar, mysql.TypeVarchar, mysql.TypeVarchar, mysql.TypeVarchar, mysql.TypeTiny, mysql.TypeLonglong,
			mysql.TypeLonglong, mysql.TypeLonglong, mysql.TypeVarchar, mysql.TypeVarchar, mysql.TypeLonglong}
	case ast.ShowStatsTopN:
		names = []string{"Db_name", "Table_name", "Partition_name", "Column_name", "Is_index", "Value", "Count"}
		ftypes = []byte{mysql.TypeVarchar, mysql.TypeVarchar, mysql.TypeVarchar, mysql.TypeVarchar, mysql.TypeTiny, mysql.TypeVarchar, mysql.TypeLonglong}
	case ast.ShowStatsHealthy:
		names = []string{"Db_name", "Table_name", "Partition_name", "Healthy"}
		ftypes = []byte{mysql.TypeVarchar, mysql.TypeVarchar, mysql.TypeVarchar, mysql.TypeLonglong}
	case ast.ShowHistogramsInFlight:
		names = []string{"HistogramsInFlight"}
		ftypes = []byte{mysql.TypeLonglong}
	case ast.ShowColumnStatsUsage:
		names = []string{"Db_name", "Table_name", "Partition_name", "Column_name", "Last_used_at", "Last_analyzed_at"}
		ftypes = []byte{mysql.TypeVarchar, mysql.TypeVarchar, mysql.TypeVarchar, mysql.TypeVarchar, mysql.TypeDatetime, mysql.TypeDatetime}
	case ast.ShowProfiles: // ShowProfiles is deprecated.
		names = []string{"Query_ID", "Duration", "Query"}
		ftypes = []byte{mysql.TypeLong, mysql.TypeDouble, mysql.TypeVarchar}
	case ast.ShowMasterStatus:
		names = []string{"File", "Position", "Binlog_Do_DB", "Binlog_Ignore_DB", "Executed_Gtid_Set"}
		ftypes = []byte{mysql.TypeVarchar, mysql.TypeLonglong, mysql.TypeVarchar, mysql.TypeVarchar, mysql.TypeVarchar}
	case ast.ShowPrivileges:
		names = []string{"Privilege", "Context", "Comment"}
		ftypes = []byte{mysql.TypeVarchar, mysql.TypeVarchar, mysql.TypeVarchar}
	case ast.ShowBindings:
		names = []string{"Original_sql", "Bind_sql", "Default_db", "Status", "Create_time", "Update_time", "Charset", "Collation", "Source"}
		ftypes = []byte{mysql.TypeVarchar, mysql.TypeVarchar, mysql.TypeVarchar, mysql.TypeVarchar, mysql.TypeDatetime, mysql.TypeDatetime, mysql.TypeVarchar, mysql.TypeVarchar, mysql.TypeVarchar}
	case ast.ShowBindingCacheStatus:
		names = []string{"bindings_in_cache", "bindings_in_table", "memory_usage", "memory_quota"}
		ftypes = []byte{mysql.TypeLonglong, mysql.TypeLonglong, mysql.TypeVarchar, mysql.TypeVarchar}
	case ast.ShowAnalyzeStatus:
		names = []string{"Table_schema", "Table_name", "Partition_name", "Job_info", "Processed_rows", "Start_time", "End_time", "State"}
		ftypes = []byte{mysql.TypeVarchar, mysql.TypeVarchar, mysql.TypeVarchar, mysql.TypeVarchar, mysql.TypeLonglong, mysql.TypeDatetime, mysql.TypeDatetime, mysql.TypeVarchar}
	case ast.ShowBuiltins:
		names = []string{"Supported_builtin_functions"}
		ftypes = []byte{mysql.TypeVarchar}
	case ast.ShowBackups, ast.ShowRestores:
		names = []string{"Destination", "State", "Progress", "Queue_time", "Execution_time", "Finish_time", "Connection", "Message"}
		ftypes = []byte{mysql.TypeVarchar, mysql.TypeVarchar, mysql.TypeDouble, mysql.TypeDatetime, mysql.TypeDatetime, mysql.TypeDatetime, mysql.TypeLonglong, mysql.TypeVarchar}
	case ast.ShowPlacementLabels:
		names = []string{"Key", "Values"}
		ftypes = []byte{mysql.TypeVarchar, mysql.TypeJSON}
	case ast.ShowPlacement, ast.ShowPlacementForDatabase, ast.ShowPlacementForTable, ast.ShowPlacementForPartition:
		names = []string{"Target", "Placement", "Scheduling_State"}
		ftypes = []byte{mysql.TypeVarchar, mysql.TypeVarchar, mysql.TypeVarchar}
	case ast.ShowCreateGraph, ast.ShowCreatePropertyGraph:
		names = []string{"Graph", "Create Graph"}
	case ast.ShowGraphs:
		names = []string{fmt.Sprintf("Graphs_in_%s", s.DBName)}
	}

	schema = expression.NewSchema(make([]*expression.Column, 0, len(names))...)
	outputNames = make([]*types.FieldName, 0, len(names))
	for i := range names {
		col := &expression.Column{}
		outputNames = append(outputNames, &types.FieldName{ColName: model.NewCIStr(names[i])})
		// User varchar as the default return column type.
		tp := mysql.TypeVarchar
		if len(ftypes) != 0 && ftypes[i] != mysql.TypeUnspecified {
			tp = ftypes[i]
		}
		fieldType := types.NewFieldType(tp)
		fieldType.Flen, fieldType.Decimal = mysql.GetDefaultFieldLengthAndDecimal(tp)
		fieldType.Charset, fieldType.Collate = types.DefaultCharsetForType(tp)
		col.RetType = fieldType
		schema.Append(col)
	}
	return
}

func (b *PlanBuilder) buildPlanReplayer(pc *ast.PlanReplayerStmt) Plan {
	p := &PlanReplayer{ExecStmt: pc.Stmt, Analyze: pc.Analyze, Load: pc.Load, File: pc.File}
	schema := newColumnsWithNames(1)
	schema.Append(buildColumnWithName("", "File_token", mysql.TypeVarchar, 128))
	p.SetSchema(schema.col2Schema())
	p.names = schema.names
	return p
}

func buildChecksumTableSchema() (*expression.Schema, []*types.FieldName) {
	schema := newColumnsWithNames(5)
	schema.Append(buildColumnWithName("", "Db_name", mysql.TypeVarchar, 128))
	schema.Append(buildColumnWithName("", "Table_name", mysql.TypeVarchar, 128))
	schema.Append(buildColumnWithName("", "Checksum_crc64_xor", mysql.TypeLonglong, 22))
	schema.Append(buildColumnWithName("", "Total_kvs", mysql.TypeLonglong, 22))
	schema.Append(buildColumnWithName("", "Total_bytes", mysql.TypeLonglong, 22))
	return schema.col2Schema(), schema.names
}

// adjustOverlongViewColname adjusts the overlong outputNames of a view to
// `new_exp_$off` where `$off` is the offset of the output column, $off starts from 1.
// There is still some MySQL compatible problems.
func adjustOverlongViewColname(plan LogicalPlan) {
	outputNames := plan.OutputNames()
	for i := range outputNames {
		if outputName := outputNames[i].ColName.L; len(outputName) > mysql.MaxColumnNameLength {
			outputNames[i].ColName = model.NewCIStr(fmt.Sprintf("name_exp_%d", i+1))
		}
	}
}

// findStmtAsViewSchema finds the first SelectStmt as the schema for the view
func findStmtAsViewSchema(stmt ast.Node) *ast.SelectStmt {
	switch x := stmt.(type) {
	case *ast.CreateViewStmt:
		return findStmtAsViewSchema(x.Select)
	case *ast.SetOprStmt:
		return findStmtAsViewSchema(x.SelectList)
	case *ast.SetOprSelectList:
		return findStmtAsViewSchema(x.Selects[0])
	case *ast.SelectStmt:
		return x
	}
	return nil
}<|MERGE_RESOLUTION|>--- conflicted
+++ resolved
@@ -499,13 +499,10 @@
 	isForUpdateRead             bool
 	allocIDForCTEStorage        int
 	buildingRecursivePartForCTE bool
-<<<<<<< HEAD
+	buildingCTE                 bool
 
 	// isGraphQuery indicates whether the query is graph query.
 	isGraphQuery bool
-=======
-	buildingCTE                 bool
->>>>>>> 36a98104
 }
 
 type handleColHelper struct {
@@ -2912,9 +2909,6 @@
 	isSequence := false
 
 	switch show.Tp {
-<<<<<<< HEAD
-	case ast.ShowTables, ast.ShowTableStatus, ast.ShowGraphs:
-=======
 	case ast.ShowColumns:
 		var extractor ShowColumnsTableExtractor
 		if extractor.Extract(show) {
@@ -2932,8 +2926,7 @@
 			// Avoid building Selection.
 			show.Pattern = nil
 		}
-	case ast.ShowTableStatus:
->>>>>>> 36a98104
+	case ast.ShowTableStatus, ast.ShowGraphs:
 		if p.DBName == "" {
 			return nil, ErrNoDB
 		}
