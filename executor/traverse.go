package executor

import (
	"context"
<<<<<<< HEAD
	"github.com/pingcap/tidb/kv"
=======
	"sync"

>>>>>>> 74cdd126
	plannercore "github.com/pingcap/tidb/planner/core"
	"github.com/pingcap/tidb/tablecodec"
	"github.com/pingcap/tidb/util/chunk"
<<<<<<< HEAD
	"github.com/pingcap/tidb/util/rowcodec"
	"sync"
=======
>>>>>>> 74cdd126
)

var _ Executor = &TraverseExecutor{}

const workerConcurrency = 5

type tempResult struct {
	vertexIds  []int64
	chainLevel int64
}

type DirType uint8

const (
	IN DirType = iota
	OUT
	BOTH
)

type condition struct {
	edgeID    int64
	direction DirType
}

type TraverseExecutor struct {
	baseExecutor

	startTS      uint64
	txn          kv.Transaction
	snapshot     kv.Snapshot
	workerWg *sync.WaitGroup
	doneErr  error
	resultTagID int64

	conditionChain []condition

	*rowcodec.ChunkDecoder
	vertexIdOffsetInChild int64
	prepared    bool

	workerChan chan *tempResult
	fetchFromChildErr chan error
	traverseResultVIDCh chan int64
	closeCh chan struct{}

	tablePlan           plannercore.PhysicalPlan
}

func (e *TraverseExecutor) Init(p *plannercore.PointGetPlan, startTs uint64) {
	e.startTS = startTs
}

// Open initializes necessary variables for using this executor.
func (e *TraverseExecutor) Open(ctx context.Context) error {
	txnCtx := e.ctx.GetSessionVars().TxnCtx
	snapshotTS := e.startTS
	var err error

	var (
		pkCols []int64
		cols   = make([]rowcodec.ColInfo, 0, len(e.schema.Columns))
	)
	for _, col := range e.schema.Columns {
		col := rowcodec.ColInfo{
			ID:         col.ID,
			Ft:         col.GetType(),
			IsPKHandle: false,
		}
		cols = append(cols, col)
	}
	pkCols = []int64{0}
	def := func(i int, chk *chunk.Chunk) error {
		// Assume that no default value.
		chk.AppendNull(i)
		return nil
	}
	e.ChunkDecoder = rowcodec.NewChunkDecoder(cols, pkCols, def, nil)

	e.txn, err = e.ctx.Txn(false)
	if err != nil {
		return err
	}
	if e.txn.Valid() && txnCtx.StartTS == txnCtx.GetForUpdateTS() {
		e.snapshot = e.txn.GetSnapshot()
	} else {
		e.snapshot = e.ctx.GetStore().GetSnapshot(kv.Version{Ver: snapshotTS})
	}

	err = e.children[0].Open(ctx)
	if err != nil {
		return err
	}

	e.startWorkers(ctx)
	return nil
}

func (e *TraverseExecutor) runNewWorker(ctx context.Context) {
	defer func() {
		e.workerWg.Done()
	}()

	var task *tempResult
	for ok := true; ok; {
		select {
		case task, ok = <-e.workerChan:
			if !ok {
				return
			}
			err := e.handleTraverseTask(ctx, task)
			if err != nil {
				e.doneErr = err
			}
			return
		case <-ctx.Done():
			return
		case <-e.closeCh:
			return
		}
	}
}

func (e *TraverseExecutor) startWorkers(ctx context.Context) {
	e.workerChan = make(chan *tempResult, workerConcurrency)

	for i := 0; i < workerConcurrency; i++ {
		e.workerWg.Add(1)
		go e.runNewWorker(ctx)
	}
}

func (e *TraverseExecutor) handleTraverseTask(ctx context.Context, task *tempResult) error {
	level := task.chainLevel
	finish := false
	var newTask tempResult
	if level == int64(len(e.conditionChain)) {
		finish = true
	}
	for _, vertexId := range task.vertexIds {
		var kvRange kv.KeyRange
		switch  e.conditionChain[level].direction {
		case OUT:
			kvRange.StartKey = tablecodec.ConstructKeyForGraphTraverse(vertexId, true, e.conditionChain[level].edgeID)
			kvRange.EndKey = tablecodec.ConstructKeyForGraphTraverse(vertexId, true, e.conditionChain[level].edgeID+1)
		case IN:
			kvRange.StartKey = tablecodec.ConstructKeyForGraphTraverse(vertexId, false, e.conditionChain[level].edgeID)
			kvRange.EndKey = tablecodec.ConstructKeyForGraphTraverse(vertexId, false, e.conditionChain[level].edgeID+1)
		case BOTH:
			kvRange.StartKey = tablecodec.ConstructKeyForGraphTraverse(vertexId, true, e.conditionChain[level].edgeID)
			kvRange.EndKey = tablecodec.ConstructKeyForGraphTraverse(vertexId, true, e.conditionChain[level].edgeID+1)
			// TODO: cross validate
		}
		iter, err := e.snapshot.Iter(kvRange.StartKey, kvRange.EndKey)
		if err != nil {
			return err
		}
		if !finish {
			newTask = tempResult{}
			newTask.vertexIds = make([]int64, 0, 100)
			newTask.chainLevel= level+1
		}
		for iter.Valid() {
			k := iter.Key()
			resultID, err := tablecodec.DecodeLastIDOfGraphEdge(k)
			if err != nil {
				return err
			}

			if finish {
				e.traverseResultVIDCh <- resultID
			} else {
				newTask.vertexIds = append(newTask.vertexIds, resultID)
			}

			err = iter.Next()
			if err != nil {
				return err
			}
		}
		if !finish {
			e.workerChan <- &newTask
		}
	}
	return nil
}

func (e *TraverseExecutor) fetchFromChildAndBuildFirstTask(ctx context.Context)  {
	defer func() {
		e.workerWg.Done()
	}()

	chk := newFirstChunk(e.children[0])

	for {
		newTask := tempResult{}
		newTask.chainLevel = 0
		newTask.vertexIds = make([]int64, 0, 100)
		chk.Reset()
		if err := Next(ctx, e.children[0], chk); err != nil {
			e.fetchFromChildErr <- err
			return
		}
		if chk.NumRows() == 0 {
			return
		}
		for i := 0; i < chk.NumRows(); i++ {
			vid := chk.GetRow(i).GetInt64(int(e.vertexIdOffsetInChild))
			newTask.vertexIds = append(newTask.vertexIds, vid)
		}
		e.workerChan <- &newTask
	}
}

func (e *TraverseExecutor) ConstructResultRow(ctx context.Context, vid int64, req *chunk.Chunk) error {
	key := tablecodec.EncodeGraphTag(vid, e.resultTagID)
	value, err := e.snapshot.Get(ctx, key)
	if err != nil {
		return err
	}

	return e.ChunkDecoder.DecodeToChunk(value, kv.IntHandle(vid), req)
}

func (e *TraverseExecutor) Next(ctx context.Context, req *chunk.Chunk) error {
	if !e.prepared {
		e.workerWg.Add(1)
		go e.fetchFromChildAndBuildFirstTask(ctx)
		e.prepared = true
	}

	req.Reset()

	for {
		select {
		case err := <- e.fetchFromChildErr:
			return err
		case vid, ok := <- e.traverseResultVIDCh:
			if !ok {
				return nil
			}
			err := e.ConstructResultRow(ctx, vid, req)
			if err != nil {
				return err
			}
			if req.IsFull() {
				return nil
			}
		}
	}
}

func (e *TraverseExecutor) Close() error {
	close(e.closeCh)
	e.workerWg.Wait()
	return nil
}<|MERGE_RESOLUTION|>--- conflicted
+++ resolved
@@ -2,20 +2,13 @@
 
 import (
 	"context"
-<<<<<<< HEAD
+	"sync"
+
 	"github.com/pingcap/tidb/kv"
-=======
-	"sync"
-
->>>>>>> 74cdd126
 	plannercore "github.com/pingcap/tidb/planner/core"
 	"github.com/pingcap/tidb/tablecodec"
 	"github.com/pingcap/tidb/util/chunk"
-<<<<<<< HEAD
 	"github.com/pingcap/tidb/util/rowcodec"
-	"sync"
-=======
->>>>>>> 74cdd126
 )
 
 var _ Executor = &TraverseExecutor{}
@@ -43,25 +36,25 @@
 type TraverseExecutor struct {
 	baseExecutor
 
-	startTS      uint64
-	txn          kv.Transaction
-	snapshot     kv.Snapshot
-	workerWg *sync.WaitGroup
-	doneErr  error
+	startTS     uint64
+	txn         kv.Transaction
+	snapshot    kv.Snapshot
+	workerWg    *sync.WaitGroup
+	doneErr     error
 	resultTagID int64
 
 	conditionChain []condition
 
 	*rowcodec.ChunkDecoder
 	vertexIdOffsetInChild int64
-	prepared    bool
-
-	workerChan chan *tempResult
-	fetchFromChildErr chan error
+	prepared              bool
+
+	workerChan          chan *tempResult
+	fetchFromChildErr   chan error
 	traverseResultVIDCh chan int64
-	closeCh chan struct{}
-
-	tablePlan           plannercore.PhysicalPlan
+	closeCh             chan struct{}
+
+	tablePlan plannercore.PhysicalPlan
 }
 
 func (e *TraverseExecutor) Init(p *plannercore.PointGetPlan, startTs uint64) {
@@ -151,12 +144,12 @@
 	level := task.chainLevel
 	finish := false
 	var newTask tempResult
-	if level == int64(len(e.conditionChain)) {
+	if level+1 == int64(len(e.conditionChain)) {
 		finish = true
 	}
 	for _, vertexId := range task.vertexIds {
 		var kvRange kv.KeyRange
-		switch  e.conditionChain[level].direction {
+		switch e.conditionChain[level].direction {
 		case OUT:
 			kvRange.StartKey = tablecodec.ConstructKeyForGraphTraverse(vertexId, true, e.conditionChain[level].edgeID)
 			kvRange.EndKey = tablecodec.ConstructKeyForGraphTraverse(vertexId, true, e.conditionChain[level].edgeID+1)
@@ -175,7 +168,7 @@
 		if !finish {
 			newTask = tempResult{}
 			newTask.vertexIds = make([]int64, 0, 100)
-			newTask.chainLevel= level+1
+			newTask.chainLevel = level + 1
 		}
 		for iter.Valid() {
 			k := iter.Key()
@@ -202,7 +195,7 @@
 	return nil
 }
 
-func (e *TraverseExecutor) fetchFromChildAndBuildFirstTask(ctx context.Context)  {
+func (e *TraverseExecutor) fetchFromChildAndBuildFirstTask(ctx context.Context) {
 	defer func() {
 		e.workerWg.Done()
 	}()
@@ -250,9 +243,9 @@
 
 	for {
 		select {
-		case err := <- e.fetchFromChildErr:
+		case err := <-e.fetchFromChildErr:
 			return err
-		case vid, ok := <- e.traverseResultVIDCh:
+		case vid, ok := <-e.traverseResultVIDCh:
 			if !ok {
 				return nil
 			}
